// SPDX-License-Identifier: GPL-2.0
/* Marvell PTP driver
 *
 * Copyright (C) 2020 Marvell.
 *
 */

#include <linux/bitfield.h>
#include <linux/device.h>
#include <linux/module.h>
#include <linux/pci.h>

#include "ptp.h"
#include "mbox.h"
#include "rvu.h"

#define DRV_NAME				"Marvell PTP Driver"

#define PCI_DEVID_OCTEONTX2_PTP			0xA00C
#define PCI_SUBSYS_DEVID_OCTX2_98xx_PTP		0xB100
#define PCI_SUBSYS_DEVID_OCTX2_96XX_PTP		0xB200
#define PCI_SUBSYS_DEVID_OCTX2_95XX_PTP		0xB300
#define PCI_SUBSYS_DEVID_OCTX2_95XXN_PTP	0xB400
#define PCI_SUBSYS_DEVID_OCTX2_95MM_PTP		0xB500
#define PCI_SUBSYS_DEVID_OCTX2_95XXO_PTP	0xB600
#define PCI_DEVID_OCTEONTX2_RST			0xA085
#define PCI_DEVID_CN10K_PTP			0xA09E

#define PCI_PTP_BAR_NO				0

#define PTP_CLOCK_CFG				0xF00ULL
#define PTP_CLOCK_CFG_PTP_EN			BIT_ULL(0)
#define PTP_CLOCK_CFG_EXT_CLK_EN		BIT_ULL(1)
#define PTP_CLOCK_CFG_EXT_CLK_IN_MASK		GENMASK_ULL(7, 2)
#define PTP_CLOCK_CFG_TSTMP_EDGE		BIT_ULL(9)
#define PTP_CLOCK_CFG_TSTMP_EN			BIT_ULL(8)
#define PTP_CLOCK_CFG_TSTMP_IN_MASK		GENMASK_ULL(15, 10)
#define PTP_CLOCK_CFG_PPS_EN			BIT_ULL(30)
#define PTP_CLOCK_CFG_PPS_INV			BIT_ULL(31)

#define PTP_PPS_HI_INCR				0xF60ULL
#define PTP_PPS_LO_INCR				0xF68ULL
#define PTP_PPS_THRESH_HI			0xF58ULL

#define PTP_CLOCK_LO				0xF08ULL
#define PTP_CLOCK_HI				0xF10ULL
#define PTP_CLOCK_COMP				0xF18ULL
#define PTP_TIMESTAMP				0xF20ULL

<<<<<<< HEAD
#define RST_BOOT				0x1600ULL
#define RST_MUL_BITS				GENMASK_ULL(38, 33)
#define CLOCK_BASE_RATE				50000000ULL

static struct ptp *first_ptp_block;
static const struct pci_device_id ptp_id_table[];

static u64 get_clock_rate(void)
{
	u64 cfg, ret = CLOCK_BASE_RATE * 16;
	struct pci_dev *pdev;
	void __iomem *base;

	/* To get the input clock frequency with which PTP co-processor
	 * block is running the base frequency(50 MHz) needs to be multiplied
	 * with multiplier bits present in RST_BOOT register of RESET block.
	 * Hence below code gets the multiplier bits from the RESET PCI
	 * device present in the system.
	 */
	pdev = pci_get_device(PCI_VENDOR_ID_CAVIUM,
			      PCI_DEVID_OCTEONTX2_RST, NULL);
	if (!pdev)
		goto error;

	base = pci_ioremap_bar(pdev, PCI_RST_BAR_NO);
	if (!base)
		goto error_put_pdev;

	cfg = readq(base + RST_BOOT);
	ret = CLOCK_BASE_RATE * FIELD_GET(RST_MUL_BITS, cfg);

	iounmap(base);

error_put_pdev:
	pci_dev_put(pdev);

error:
	return ret;
}
=======
static struct ptp *first_ptp_block;
static const struct pci_device_id ptp_id_table[];
>>>>>>> df0cc57e

struct ptp *ptp_get(void)
{
	struct ptp *ptp = first_ptp_block;

	/* Check PTP block is present in hardware */
	if (!pci_dev_present(ptp_id_table))
		return ERR_PTR(-ENODEV);
	/* Check driver is bound to PTP block */
	if (!ptp)
		ptp = ERR_PTR(-EPROBE_DEFER);

	return ptp;
}

void ptp_put(struct ptp *ptp)
{
	if (!ptp)
		return;

	pci_dev_put(ptp->pdev);
}

static int ptp_adjfine(struct ptp *ptp, long scaled_ppm)
{
	bool neg_adj = false;
	u64 comp;
	u64 adj;
	s64 ppb;

	if (scaled_ppm < 0) {
		neg_adj = true;
		scaled_ppm = -scaled_ppm;
	}

	/* The hardware adds the clock compensation value to the PTP clock
	 * on every coprocessor clock cycle. Typical convention is that it
	 * represent number of nanosecond betwen each cycle. In this
	 * convention compensation value is in 64 bit fixed-point
	 * representation where upper 32 bits are number of nanoseconds
	 * and lower is fractions of nanosecond.
	 * The scaled_ppm represent the ratio in "parts per million" by which
	 * the compensation value should be corrected.
	 * To calculate new compenstation value we use 64bit fixed point
	 * arithmetic on following formula
	 * comp = tbase + tbase * scaled_ppm / (1M * 2^16)
	 * where tbase is the basic compensation value calculated
	 * initialy in the probe function.
	 */
	comp = ((u64)1000000000ull << 32) / ptp->clock_rate;
	/* convert scaled_ppm to ppb */
	ppb = 1 + scaled_ppm;
	ppb *= 125;
	ppb >>= 13;
	adj = comp * ppb;
	adj = div_u64(adj, 1000000000ull);
	comp = neg_adj ? comp - adj : comp + adj;

	writeq(comp, ptp->reg_base + PTP_CLOCK_COMP);

	return 0;
}

static int ptp_get_clock(struct ptp *ptp, u64 *clk)
{
	/* Return the current PTP clock */
	*clk = readq(ptp->reg_base + PTP_CLOCK_HI);

	return 0;
}

void ptp_start(struct ptp *ptp, u64 sclk, u32 ext_clk_freq, u32 extts)
{
	struct pci_dev *pdev;
	u64 clock_comp;
	u64 clock_cfg;

	if (!ptp)
		return;

	pdev = ptp->pdev;

	if (!sclk) {
		dev_err(&pdev->dev, "PTP input clock cannot be zero\n");
		return;
	}

	/* sclk is in MHz */
	ptp->clock_rate = sclk * 1000000;

	/* Enable PTP clock */
	clock_cfg = readq(ptp->reg_base + PTP_CLOCK_CFG);

	if (ext_clk_freq) {
		ptp->clock_rate = ext_clk_freq;
		/* Set GPIO as PTP clock source */
		clock_cfg &= ~PTP_CLOCK_CFG_EXT_CLK_IN_MASK;
		clock_cfg |= PTP_CLOCK_CFG_EXT_CLK_EN;
	}

	if (extts) {
		clock_cfg |= PTP_CLOCK_CFG_TSTMP_EDGE;
		/* Set GPIO as timestamping source */
		clock_cfg &= ~PTP_CLOCK_CFG_TSTMP_IN_MASK;
		clock_cfg |= PTP_CLOCK_CFG_TSTMP_EN;
	}

	clock_cfg |= PTP_CLOCK_CFG_PTP_EN;
	clock_cfg |= PTP_CLOCK_CFG_PPS_EN | PTP_CLOCK_CFG_PPS_INV;
	writeq(clock_cfg, ptp->reg_base + PTP_CLOCK_CFG);

	/* Set 50% duty cycle for 1Hz output */
	writeq(0x1dcd650000000000, ptp->reg_base + PTP_PPS_HI_INCR);
	writeq(0x1dcd650000000000, ptp->reg_base + PTP_PPS_LO_INCR);

	clock_comp = ((u64)1000000000ull << 32) / ptp->clock_rate;
	/* Initial compensation value to start the nanosecs counter */
	writeq(clock_comp, ptp->reg_base + PTP_CLOCK_COMP);
}

static int ptp_get_tstmp(struct ptp *ptp, u64 *clk)
{
	*clk = readq(ptp->reg_base + PTP_TIMESTAMP);

	return 0;
}

static int ptp_set_thresh(struct ptp *ptp, u64 thresh)
{
	writeq(thresh, ptp->reg_base + PTP_PPS_THRESH_HI);

	return 0;
}

static int ptp_probe(struct pci_dev *pdev,
		     const struct pci_device_id *ent)
{
	struct device *dev = &pdev->dev;
	struct ptp *ptp;
	int err;

	ptp = devm_kzalloc(dev, sizeof(*ptp), GFP_KERNEL);
	if (!ptp) {
		err = -ENOMEM;
		goto error;
	}

	ptp->pdev = pdev;

	err = pcim_enable_device(pdev);
	if (err)
		goto error_free;

	err = pcim_iomap_regions(pdev, 1 << PCI_PTP_BAR_NO, pci_name(pdev));
	if (err)
		goto error_free;

	ptp->reg_base = pcim_iomap_table(pdev)[PCI_PTP_BAR_NO];

	pci_set_drvdata(pdev, ptp);
	if (!first_ptp_block)
		first_ptp_block = ptp;

	return 0;

error_free:
	devm_kfree(dev, ptp);

error:
	/* For `ptp_get()` we need to differentiate between the case
	 * when the core has not tried to probe this device and the case when
	 * the probe failed.  In the later case we pretend that the
	 * initialization was successful and keep the error in
	 * `dev->driver_data`.
	 */
	pci_set_drvdata(pdev, ERR_PTR(err));
	if (!first_ptp_block)
		first_ptp_block = ERR_PTR(err);

	return 0;
}

static void ptp_remove(struct pci_dev *pdev)
{
	struct ptp *ptp = pci_get_drvdata(pdev);
	u64 clock_cfg;

	if (IS_ERR_OR_NULL(ptp))
		return;

	/* Disable PTP clock */
	clock_cfg = readq(ptp->reg_base + PTP_CLOCK_CFG);
	clock_cfg &= ~PTP_CLOCK_CFG_PTP_EN;
	writeq(clock_cfg, ptp->reg_base + PTP_CLOCK_CFG);
}

static const struct pci_device_id ptp_id_table[] = {
	{ PCI_DEVICE_SUB(PCI_VENDOR_ID_CAVIUM, PCI_DEVID_OCTEONTX2_PTP,
			 PCI_VENDOR_ID_CAVIUM,
			 PCI_SUBSYS_DEVID_OCTX2_98xx_PTP) },
	{ PCI_DEVICE_SUB(PCI_VENDOR_ID_CAVIUM, PCI_DEVID_OCTEONTX2_PTP,
			 PCI_VENDOR_ID_CAVIUM,
			 PCI_SUBSYS_DEVID_OCTX2_96XX_PTP) },
	{ PCI_DEVICE_SUB(PCI_VENDOR_ID_CAVIUM, PCI_DEVID_OCTEONTX2_PTP,
			 PCI_VENDOR_ID_CAVIUM,
			 PCI_SUBSYS_DEVID_OCTX2_95XX_PTP) },
	{ PCI_DEVICE_SUB(PCI_VENDOR_ID_CAVIUM, PCI_DEVID_OCTEONTX2_PTP,
			 PCI_VENDOR_ID_CAVIUM,
			 PCI_SUBSYS_DEVID_OCTX2_95XXN_PTP) },
	{ PCI_DEVICE_SUB(PCI_VENDOR_ID_CAVIUM, PCI_DEVID_OCTEONTX2_PTP,
			 PCI_VENDOR_ID_CAVIUM,
			 PCI_SUBSYS_DEVID_OCTX2_95MM_PTP) },
	{ PCI_DEVICE_SUB(PCI_VENDOR_ID_CAVIUM, PCI_DEVID_OCTEONTX2_PTP,
			 PCI_VENDOR_ID_CAVIUM,
			 PCI_SUBSYS_DEVID_OCTX2_95XXO_PTP) },
	{ PCI_DEVICE(PCI_VENDOR_ID_CAVIUM, PCI_DEVID_CN10K_PTP) },
	{ 0, }
};

struct pci_driver ptp_driver = {
	.name = DRV_NAME,
	.id_table = ptp_id_table,
	.probe = ptp_probe,
	.remove = ptp_remove,
};

int rvu_mbox_handler_ptp_op(struct rvu *rvu, struct ptp_req *req,
			    struct ptp_rsp *rsp)
{
	int err = 0;

	/* This function is the PTP mailbox handler invoked when
	 * called by AF consumers/netdev drivers via mailbox mechanism.
	 * It is used by netdev driver to get the PTP clock and to set
	 * frequency adjustments. Since mailbox can be called without
	 * notion of whether the driver is bound to ptp device below
	 * validation is needed as first step.
	 */
	if (!rvu->ptp)
		return -ENODEV;

	switch (req->op) {
	case PTP_OP_ADJFINE:
		err = ptp_adjfine(rvu->ptp, req->scaled_ppm);
		break;
	case PTP_OP_GET_CLOCK:
		err = ptp_get_clock(rvu->ptp, &rsp->clk);
		break;
	case PTP_OP_GET_TSTMP:
		err = ptp_get_tstmp(rvu->ptp, &rsp->clk);
		break;
	case PTP_OP_SET_THRESH:
		err = ptp_set_thresh(rvu->ptp, req->thresh);
		break;
	default:
		err = -EINVAL;
		break;
	}

	return err;
}<|MERGE_RESOLUTION|>--- conflicted
+++ resolved
@@ -47,50 +47,8 @@
 #define PTP_CLOCK_COMP				0xF18ULL
 #define PTP_TIMESTAMP				0xF20ULL
 
-<<<<<<< HEAD
-#define RST_BOOT				0x1600ULL
-#define RST_MUL_BITS				GENMASK_ULL(38, 33)
-#define CLOCK_BASE_RATE				50000000ULL
-
 static struct ptp *first_ptp_block;
 static const struct pci_device_id ptp_id_table[];
-
-static u64 get_clock_rate(void)
-{
-	u64 cfg, ret = CLOCK_BASE_RATE * 16;
-	struct pci_dev *pdev;
-	void __iomem *base;
-
-	/* To get the input clock frequency with which PTP co-processor
-	 * block is running the base frequency(50 MHz) needs to be multiplied
-	 * with multiplier bits present in RST_BOOT register of RESET block.
-	 * Hence below code gets the multiplier bits from the RESET PCI
-	 * device present in the system.
-	 */
-	pdev = pci_get_device(PCI_VENDOR_ID_CAVIUM,
-			      PCI_DEVID_OCTEONTX2_RST, NULL);
-	if (!pdev)
-		goto error;
-
-	base = pci_ioremap_bar(pdev, PCI_RST_BAR_NO);
-	if (!base)
-		goto error_put_pdev;
-
-	cfg = readq(base + RST_BOOT);
-	ret = CLOCK_BASE_RATE * FIELD_GET(RST_MUL_BITS, cfg);
-
-	iounmap(base);
-
-error_put_pdev:
-	pci_dev_put(pdev);
-
-error:
-	return ret;
-}
-=======
-static struct ptp *first_ptp_block;
-static const struct pci_device_id ptp_id_table[];
->>>>>>> df0cc57e
 
 struct ptp *ptp_get(void)
 {
