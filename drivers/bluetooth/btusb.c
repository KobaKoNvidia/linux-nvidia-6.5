// SPDX-License-Identifier: GPL-2.0-or-later
/*
 *
 *  Generic Bluetooth USB driver
 *
 *  Copyright (C) 2005-2008  Marcel Holtmann <marcel@holtmann.org>
 */

#include <linux/dmi.h>
#include <linux/module.h>
#include <linux/usb.h>
#include <linux/usb/quirks.h>
#include <linux/firmware.h>
#include <linux/iopoll.h>
#include <linux/of_device.h>
#include <linux/of_irq.h>
#include <linux/suspend.h>
#include <linux/gpio/consumer.h>
#include <asm/unaligned.h>

#include <net/bluetooth/bluetooth.h>
#include <net/bluetooth/hci_core.h>

#include "btintel.h"
#include "btbcm.h"
#include "btrtl.h"

#define VERSION "0.8"

static bool disable_scofix;
static bool force_scofix;
static bool enable_autosuspend = IS_ENABLED(CONFIG_BT_HCIBTUSB_AUTOSUSPEND);

static bool reset = true;

static struct usb_driver btusb_driver;

#define BTUSB_IGNORE		0x01
#define BTUSB_DIGIANSWER	0x02
#define BTUSB_CSR		0x04
#define BTUSB_SNIFFER		0x08
#define BTUSB_BCM92035		0x10
#define BTUSB_BROKEN_ISOC	0x20
#define BTUSB_WRONG_SCO_MTU	0x40
#define BTUSB_ATH3012		0x80
#define BTUSB_INTEL		0x100
#define BTUSB_INTEL_BOOT	0x200
#define BTUSB_BCM_PATCHRAM	0x400
#define BTUSB_MARVELL		0x800
#define BTUSB_SWAVE		0x1000
#define BTUSB_INTEL_NEW		0x2000
#define BTUSB_AMP		0x4000
#define BTUSB_QCA_ROME		0x8000
#define BTUSB_BCM_APPLE		0x10000
#define BTUSB_REALTEK		0x20000
#define BTUSB_BCM2045		0x40000
#define BTUSB_IFNUM_2		0x80000
#define BTUSB_CW6622		0x100000
#define BTUSB_MEDIATEK		0x200000
#define BTUSB_WIDEBAND_SPEECH	0x400000
#define BTUSB_VALID_LE_STATES   0x800000
#define BTUSB_QCA_WCN6855	0x1000000
#define BTUSB_INTEL_NEWGEN	0x2000000

static const struct usb_device_id btusb_table[] = {
	/* Generic Bluetooth USB device */
	{ USB_DEVICE_INFO(0xe0, 0x01, 0x01) },

	/* Generic Bluetooth AMP device */
	{ USB_DEVICE_INFO(0xe0, 0x01, 0x04), .driver_info = BTUSB_AMP },

	/* Generic Bluetooth USB interface */
	{ USB_INTERFACE_INFO(0xe0, 0x01, 0x01) },

	/* Apple-specific (Broadcom) devices */
	{ USB_VENDOR_AND_INTERFACE_INFO(0x05ac, 0xff, 0x01, 0x01),
	  .driver_info = BTUSB_BCM_APPLE | BTUSB_IFNUM_2 },

	/* MediaTek MT76x0E */
	{ USB_DEVICE(0x0e8d, 0x763f) },

	/* Broadcom SoftSailing reporting vendor specific */
	{ USB_DEVICE(0x0a5c, 0x21e1) },

	/* Apple MacBookPro 7,1 */
	{ USB_DEVICE(0x05ac, 0x8213) },

	/* Apple iMac11,1 */
	{ USB_DEVICE(0x05ac, 0x8215) },

	/* Apple MacBookPro6,2 */
	{ USB_DEVICE(0x05ac, 0x8218) },

	/* Apple MacBookAir3,1, MacBookAir3,2 */
	{ USB_DEVICE(0x05ac, 0x821b) },

	/* Apple MacBookAir4,1 */
	{ USB_DEVICE(0x05ac, 0x821f) },

	/* Apple MacBookPro8,2 */
	{ USB_DEVICE(0x05ac, 0x821a) },

	/* Apple MacMini5,1 */
	{ USB_DEVICE(0x05ac, 0x8281) },

	/* AVM BlueFRITZ! USB v2.0 */
	{ USB_DEVICE(0x057c, 0x3800), .driver_info = BTUSB_SWAVE },

	/* Bluetooth Ultraport Module from IBM */
	{ USB_DEVICE(0x04bf, 0x030a) },

	/* ALPS Modules with non-standard id */
	{ USB_DEVICE(0x044e, 0x3001) },
	{ USB_DEVICE(0x044e, 0x3002) },

	/* Ericsson with non-standard id */
	{ USB_DEVICE(0x0bdb, 0x1002) },

	/* Canyon CN-BTU1 with HID interfaces */
	{ USB_DEVICE(0x0c10, 0x0000) },

	/* Broadcom BCM20702A0 */
	{ USB_DEVICE(0x413c, 0x8197) },

	/* Broadcom BCM20702B0 (Dynex/Insignia) */
	{ USB_DEVICE(0x19ff, 0x0239), .driver_info = BTUSB_BCM_PATCHRAM },

	/* Broadcom BCM43142A0 (Foxconn/Lenovo) */
	{ USB_VENDOR_AND_INTERFACE_INFO(0x105b, 0xff, 0x01, 0x01),
	  .driver_info = BTUSB_BCM_PATCHRAM },

	/* Broadcom BCM920703 (HTC Vive) */
	{ USB_VENDOR_AND_INTERFACE_INFO(0x0bb4, 0xff, 0x01, 0x01),
	  .driver_info = BTUSB_BCM_PATCHRAM },

	/* Foxconn - Hon Hai */
	{ USB_VENDOR_AND_INTERFACE_INFO(0x0489, 0xff, 0x01, 0x01),
	  .driver_info = BTUSB_BCM_PATCHRAM },

	/* Lite-On Technology - Broadcom based */
	{ USB_VENDOR_AND_INTERFACE_INFO(0x04ca, 0xff, 0x01, 0x01),
	  .driver_info = BTUSB_BCM_PATCHRAM },

	/* Broadcom devices with vendor specific id */
	{ USB_VENDOR_AND_INTERFACE_INFO(0x0a5c, 0xff, 0x01, 0x01),
	  .driver_info = BTUSB_BCM_PATCHRAM },

	/* ASUSTek Computer - Broadcom based */
	{ USB_VENDOR_AND_INTERFACE_INFO(0x0b05, 0xff, 0x01, 0x01),
	  .driver_info = BTUSB_BCM_PATCHRAM },

	/* Belkin F8065bf - Broadcom based */
	{ USB_VENDOR_AND_INTERFACE_INFO(0x050d, 0xff, 0x01, 0x01),
	  .driver_info = BTUSB_BCM_PATCHRAM },

	/* IMC Networks - Broadcom based */
	{ USB_VENDOR_AND_INTERFACE_INFO(0x13d3, 0xff, 0x01, 0x01),
	  .driver_info = BTUSB_BCM_PATCHRAM },

	/* Dell Computer - Broadcom based  */
	{ USB_VENDOR_AND_INTERFACE_INFO(0x413c, 0xff, 0x01, 0x01),
	  .driver_info = BTUSB_BCM_PATCHRAM },

	/* Toshiba Corp - Broadcom based */
	{ USB_VENDOR_AND_INTERFACE_INFO(0x0930, 0xff, 0x01, 0x01),
	  .driver_info = BTUSB_BCM_PATCHRAM },

	/* Intel Bluetooth USB Bootloader (RAM module) */
	{ USB_DEVICE(0x8087, 0x0a5a),
	  .driver_info = BTUSB_INTEL_BOOT | BTUSB_BROKEN_ISOC },

	{ }	/* Terminating entry */
};

MODULE_DEVICE_TABLE(usb, btusb_table);

static const struct usb_device_id blacklist_table[] = {
	/* CSR BlueCore devices */
	{ USB_DEVICE(0x0a12, 0x0001), .driver_info = BTUSB_CSR },

	/* Broadcom BCM2033 without firmware */
	{ USB_DEVICE(0x0a5c, 0x2033), .driver_info = BTUSB_IGNORE },

	/* Broadcom BCM2045 devices */
	{ USB_DEVICE(0x0a5c, 0x2045), .driver_info = BTUSB_BCM2045 },

	/* Atheros 3011 with sflash firmware */
	{ USB_DEVICE(0x0489, 0xe027), .driver_info = BTUSB_IGNORE },
	{ USB_DEVICE(0x0489, 0xe03d), .driver_info = BTUSB_IGNORE },
	{ USB_DEVICE(0x04f2, 0xaff1), .driver_info = BTUSB_IGNORE },
	{ USB_DEVICE(0x0930, 0x0215), .driver_info = BTUSB_IGNORE },
	{ USB_DEVICE(0x0cf3, 0x3002), .driver_info = BTUSB_IGNORE },
	{ USB_DEVICE(0x0cf3, 0xe019), .driver_info = BTUSB_IGNORE },
	{ USB_DEVICE(0x13d3, 0x3304), .driver_info = BTUSB_IGNORE },

	/* Atheros AR9285 Malbec with sflash firmware */
	{ USB_DEVICE(0x03f0, 0x311d), .driver_info = BTUSB_IGNORE },

	/* Atheros 3012 with sflash firmware */
	{ USB_DEVICE(0x0489, 0xe04d), .driver_info = BTUSB_ATH3012 },
	{ USB_DEVICE(0x0489, 0xe04e), .driver_info = BTUSB_ATH3012 },
	{ USB_DEVICE(0x0489, 0xe056), .driver_info = BTUSB_ATH3012 },
	{ USB_DEVICE(0x0489, 0xe057), .driver_info = BTUSB_ATH3012 },
	{ USB_DEVICE(0x0489, 0xe05f), .driver_info = BTUSB_ATH3012 },
	{ USB_DEVICE(0x0489, 0xe076), .driver_info = BTUSB_ATH3012 },
	{ USB_DEVICE(0x0489, 0xe078), .driver_info = BTUSB_ATH3012 },
	{ USB_DEVICE(0x0489, 0xe095), .driver_info = BTUSB_ATH3012 },
	{ USB_DEVICE(0x04c5, 0x1330), .driver_info = BTUSB_ATH3012 },
	{ USB_DEVICE(0x04ca, 0x3004), .driver_info = BTUSB_ATH3012 },
	{ USB_DEVICE(0x04ca, 0x3005), .driver_info = BTUSB_ATH3012 },
	{ USB_DEVICE(0x04ca, 0x3006), .driver_info = BTUSB_ATH3012 },
	{ USB_DEVICE(0x04ca, 0x3007), .driver_info = BTUSB_ATH3012 },
	{ USB_DEVICE(0x04ca, 0x3008), .driver_info = BTUSB_ATH3012 },
	{ USB_DEVICE(0x04ca, 0x300b), .driver_info = BTUSB_ATH3012 },
	{ USB_DEVICE(0x04ca, 0x300d), .driver_info = BTUSB_ATH3012 },
	{ USB_DEVICE(0x04ca, 0x300f), .driver_info = BTUSB_ATH3012 },
	{ USB_DEVICE(0x04ca, 0x3010), .driver_info = BTUSB_ATH3012 },
	{ USB_DEVICE(0x04ca, 0x3014), .driver_info = BTUSB_ATH3012 },
	{ USB_DEVICE(0x04ca, 0x3018), .driver_info = BTUSB_ATH3012 },
	{ USB_DEVICE(0x0930, 0x0219), .driver_info = BTUSB_ATH3012 },
	{ USB_DEVICE(0x0930, 0x021c), .driver_info = BTUSB_ATH3012 },
	{ USB_DEVICE(0x0930, 0x0220), .driver_info = BTUSB_ATH3012 },
	{ USB_DEVICE(0x0930, 0x0227), .driver_info = BTUSB_ATH3012 },
	{ USB_DEVICE(0x0b05, 0x17d0), .driver_info = BTUSB_ATH3012 },
	{ USB_DEVICE(0x0cf3, 0x0036), .driver_info = BTUSB_ATH3012 },
	{ USB_DEVICE(0x0cf3, 0x3004), .driver_info = BTUSB_ATH3012 },
	{ USB_DEVICE(0x0cf3, 0x3008), .driver_info = BTUSB_ATH3012 },
	{ USB_DEVICE(0x0cf3, 0x311d), .driver_info = BTUSB_ATH3012 },
	{ USB_DEVICE(0x0cf3, 0x311e), .driver_info = BTUSB_ATH3012 },
	{ USB_DEVICE(0x0cf3, 0x311f), .driver_info = BTUSB_ATH3012 },
	{ USB_DEVICE(0x0cf3, 0x3121), .driver_info = BTUSB_ATH3012 },
	{ USB_DEVICE(0x0cf3, 0x817a), .driver_info = BTUSB_ATH3012 },
	{ USB_DEVICE(0x0cf3, 0x817b), .driver_info = BTUSB_ATH3012 },
	{ USB_DEVICE(0x0cf3, 0xe003), .driver_info = BTUSB_ATH3012 },
	{ USB_DEVICE(0x0cf3, 0xe004), .driver_info = BTUSB_ATH3012 },
	{ USB_DEVICE(0x0cf3, 0xe005), .driver_info = BTUSB_ATH3012 },
	{ USB_DEVICE(0x0cf3, 0xe006), .driver_info = BTUSB_ATH3012 },
	{ USB_DEVICE(0x13d3, 0x3362), .driver_info = BTUSB_ATH3012 },
	{ USB_DEVICE(0x13d3, 0x3375), .driver_info = BTUSB_ATH3012 },
	{ USB_DEVICE(0x13d3, 0x3393), .driver_info = BTUSB_ATH3012 },
	{ USB_DEVICE(0x13d3, 0x3395), .driver_info = BTUSB_ATH3012 },
	{ USB_DEVICE(0x13d3, 0x3402), .driver_info = BTUSB_ATH3012 },
	{ USB_DEVICE(0x13d3, 0x3408), .driver_info = BTUSB_ATH3012 },
	{ USB_DEVICE(0x13d3, 0x3423), .driver_info = BTUSB_ATH3012 },
	{ USB_DEVICE(0x13d3, 0x3432), .driver_info = BTUSB_ATH3012 },
	{ USB_DEVICE(0x13d3, 0x3472), .driver_info = BTUSB_ATH3012 },
	{ USB_DEVICE(0x13d3, 0x3474), .driver_info = BTUSB_ATH3012 },
	{ USB_DEVICE(0x13d3, 0x3487), .driver_info = BTUSB_ATH3012 },
	{ USB_DEVICE(0x13d3, 0x3490), .driver_info = BTUSB_ATH3012 },

	/* Atheros AR5BBU12 with sflash firmware */
	{ USB_DEVICE(0x0489, 0xe02c), .driver_info = BTUSB_IGNORE },

	/* Atheros AR5BBU12 with sflash firmware */
	{ USB_DEVICE(0x0489, 0xe036), .driver_info = BTUSB_ATH3012 },
	{ USB_DEVICE(0x0489, 0xe03c), .driver_info = BTUSB_ATH3012 },

	/* QCA ROME chipset */
	{ USB_DEVICE(0x0cf3, 0x535b), .driver_info = BTUSB_QCA_ROME |
						     BTUSB_WIDEBAND_SPEECH },
	{ USB_DEVICE(0x0cf3, 0xe007), .driver_info = BTUSB_QCA_ROME |
						     BTUSB_WIDEBAND_SPEECH },
	{ USB_DEVICE(0x0cf3, 0xe009), .driver_info = BTUSB_QCA_ROME |
						     BTUSB_WIDEBAND_SPEECH },
	{ USB_DEVICE(0x0cf3, 0xe010), .driver_info = BTUSB_QCA_ROME |
						     BTUSB_WIDEBAND_SPEECH },
	{ USB_DEVICE(0x0cf3, 0xe300), .driver_info = BTUSB_QCA_ROME |
						     BTUSB_WIDEBAND_SPEECH },
	{ USB_DEVICE(0x0cf3, 0xe301), .driver_info = BTUSB_QCA_ROME |
						     BTUSB_WIDEBAND_SPEECH },
	{ USB_DEVICE(0x0cf3, 0xe360), .driver_info = BTUSB_QCA_ROME |
						     BTUSB_WIDEBAND_SPEECH },
	{ USB_DEVICE(0x0489, 0xe092), .driver_info = BTUSB_QCA_ROME |
						     BTUSB_WIDEBAND_SPEECH },
	{ USB_DEVICE(0x0489, 0xe09f), .driver_info = BTUSB_QCA_ROME |
						     BTUSB_WIDEBAND_SPEECH },
	{ USB_DEVICE(0x0489, 0xe0a2), .driver_info = BTUSB_QCA_ROME |
						     BTUSB_WIDEBAND_SPEECH },
	{ USB_DEVICE(0x04ca, 0x3011), .driver_info = BTUSB_QCA_ROME |
						     BTUSB_WIDEBAND_SPEECH },
	{ USB_DEVICE(0x04ca, 0x3015), .driver_info = BTUSB_QCA_ROME |
						     BTUSB_WIDEBAND_SPEECH },
	{ USB_DEVICE(0x04ca, 0x3016), .driver_info = BTUSB_QCA_ROME |
						     BTUSB_WIDEBAND_SPEECH },
	{ USB_DEVICE(0x04ca, 0x301a), .driver_info = BTUSB_QCA_ROME |
						     BTUSB_WIDEBAND_SPEECH },
	{ USB_DEVICE(0x04ca, 0x3021), .driver_info = BTUSB_QCA_ROME |
						     BTUSB_WIDEBAND_SPEECH },
	{ USB_DEVICE(0x13d3, 0x3491), .driver_info = BTUSB_QCA_ROME |
						     BTUSB_WIDEBAND_SPEECH },
	{ USB_DEVICE(0x13d3, 0x3496), .driver_info = BTUSB_QCA_ROME |
						     BTUSB_WIDEBAND_SPEECH },
	{ USB_DEVICE(0x13d3, 0x3501), .driver_info = BTUSB_QCA_ROME |
						     BTUSB_WIDEBAND_SPEECH },

	/* QCA WCN6855 chipset */
	{ USB_DEVICE(0x0cf3, 0xe600), .driver_info = BTUSB_QCA_WCN6855 |
						     BTUSB_WIDEBAND_SPEECH },

	/* Broadcom BCM2035 */
	{ USB_DEVICE(0x0a5c, 0x2009), .driver_info = BTUSB_BCM92035 },
	{ USB_DEVICE(0x0a5c, 0x200a), .driver_info = BTUSB_WRONG_SCO_MTU },
	{ USB_DEVICE(0x0a5c, 0x2035), .driver_info = BTUSB_WRONG_SCO_MTU },

	/* Broadcom BCM2045 */
	{ USB_DEVICE(0x0a5c, 0x2039), .driver_info = BTUSB_WRONG_SCO_MTU },
	{ USB_DEVICE(0x0a5c, 0x2101), .driver_info = BTUSB_WRONG_SCO_MTU },

	/* IBM/Lenovo ThinkPad with Broadcom chip */
	{ USB_DEVICE(0x0a5c, 0x201e), .driver_info = BTUSB_WRONG_SCO_MTU },
	{ USB_DEVICE(0x0a5c, 0x2110), .driver_info = BTUSB_WRONG_SCO_MTU },

	/* HP laptop with Broadcom chip */
	{ USB_DEVICE(0x03f0, 0x171d), .driver_info = BTUSB_WRONG_SCO_MTU },

	/* Dell laptop with Broadcom chip */
	{ USB_DEVICE(0x413c, 0x8126), .driver_info = BTUSB_WRONG_SCO_MTU },

	/* Dell Wireless 370 and 410 devices */
	{ USB_DEVICE(0x413c, 0x8152), .driver_info = BTUSB_WRONG_SCO_MTU },
	{ USB_DEVICE(0x413c, 0x8156), .driver_info = BTUSB_WRONG_SCO_MTU },

	/* Belkin F8T012 and F8T013 devices */
	{ USB_DEVICE(0x050d, 0x0012), .driver_info = BTUSB_WRONG_SCO_MTU },
	{ USB_DEVICE(0x050d, 0x0013), .driver_info = BTUSB_WRONG_SCO_MTU },

	/* Asus WL-BTD202 device */
	{ USB_DEVICE(0x0b05, 0x1715), .driver_info = BTUSB_WRONG_SCO_MTU },

	/* Kensington Bluetooth USB adapter */
	{ USB_DEVICE(0x047d, 0x105e), .driver_info = BTUSB_WRONG_SCO_MTU },

	/* RTX Telecom based adapters with buggy SCO support */
	{ USB_DEVICE(0x0400, 0x0807), .driver_info = BTUSB_BROKEN_ISOC },
	{ USB_DEVICE(0x0400, 0x080a), .driver_info = BTUSB_BROKEN_ISOC },

	/* CONWISE Technology based adapters with buggy SCO support */
	{ USB_DEVICE(0x0e5e, 0x6622),
	  .driver_info = BTUSB_BROKEN_ISOC | BTUSB_CW6622},

	/* Roper Class 1 Bluetooth Dongle (Silicon Wave based) */
	{ USB_DEVICE(0x1310, 0x0001), .driver_info = BTUSB_SWAVE },

	/* Digianswer devices */
	{ USB_DEVICE(0x08fd, 0x0001), .driver_info = BTUSB_DIGIANSWER },
	{ USB_DEVICE(0x08fd, 0x0002), .driver_info = BTUSB_IGNORE },

	/* CSR BlueCore Bluetooth Sniffer */
	{ USB_DEVICE(0x0a12, 0x0002),
	  .driver_info = BTUSB_SNIFFER | BTUSB_BROKEN_ISOC },

	/* Frontline ComProbe Bluetooth Sniffer */
	{ USB_DEVICE(0x16d3, 0x0002),
	  .driver_info = BTUSB_SNIFFER | BTUSB_BROKEN_ISOC },

	/* Marvell Bluetooth devices */
	{ USB_DEVICE(0x1286, 0x2044), .driver_info = BTUSB_MARVELL },
	{ USB_DEVICE(0x1286, 0x2046), .driver_info = BTUSB_MARVELL },
	{ USB_DEVICE(0x1286, 0x204e), .driver_info = BTUSB_MARVELL },

	/* Intel Bluetooth devices */
	{ USB_DEVICE(0x8087, 0x0025), .driver_info = BTUSB_INTEL_NEW |
						     BTUSB_WIDEBAND_SPEECH |
						     BTUSB_VALID_LE_STATES },
	{ USB_DEVICE(0x8087, 0x0026), .driver_info = BTUSB_INTEL_NEW |
						     BTUSB_WIDEBAND_SPEECH },
	{ USB_DEVICE(0x8087, 0x0029), .driver_info = BTUSB_INTEL_NEW |
						     BTUSB_WIDEBAND_SPEECH },
	{ USB_DEVICE(0x8087, 0x0032), .driver_info = BTUSB_INTEL_NEWGEN |
						     BTUSB_WIDEBAND_SPEECH},
	{ USB_DEVICE(0x8087, 0x0033), .driver_info = BTUSB_INTEL_NEWGEN |
						     BTUSB_WIDEBAND_SPEECH},
	{ USB_DEVICE(0x8087, 0x07da), .driver_info = BTUSB_CSR },
	{ USB_DEVICE(0x8087, 0x07dc), .driver_info = BTUSB_INTEL },
	{ USB_DEVICE(0x8087, 0x0a2a), .driver_info = BTUSB_INTEL },
	{ USB_DEVICE(0x8087, 0x0a2b), .driver_info = BTUSB_INTEL_NEW |
						     BTUSB_WIDEBAND_SPEECH },
	{ USB_DEVICE(0x8087, 0x0aa7), .driver_info = BTUSB_INTEL |
						     BTUSB_WIDEBAND_SPEECH },
	{ USB_DEVICE(0x8087, 0x0aaa), .driver_info = BTUSB_INTEL_NEW |
						     BTUSB_WIDEBAND_SPEECH |
						     BTUSB_VALID_LE_STATES },

	/* Other Intel Bluetooth devices */
	{ USB_VENDOR_AND_INTERFACE_INFO(0x8087, 0xe0, 0x01, 0x01),
	  .driver_info = BTUSB_IGNORE },

	/* Realtek 8822CE Bluetooth devices */
	{ USB_DEVICE(0x0bda, 0xb00c), .driver_info = BTUSB_REALTEK |
						     BTUSB_WIDEBAND_SPEECH },
	{ USB_DEVICE(0x0bda, 0xc822), .driver_info = BTUSB_REALTEK |
						     BTUSB_WIDEBAND_SPEECH },

	/* Realtek 8852AE Bluetooth devices */
	{ USB_DEVICE(0x0bda, 0xc852), .driver_info = BTUSB_REALTEK |
						     BTUSB_WIDEBAND_SPEECH },

	/* Realtek Bluetooth devices */
	{ USB_VENDOR_AND_INTERFACE_INFO(0x0bda, 0xe0, 0x01, 0x01),
	  .driver_info = BTUSB_REALTEK },

	/* MediaTek Bluetooth devices */
	{ USB_VENDOR_AND_INTERFACE_INFO(0x0e8d, 0xe0, 0x01, 0x01),
	  .driver_info = BTUSB_MEDIATEK |
			 BTUSB_WIDEBAND_SPEECH |
			 BTUSB_VALID_LE_STATES },

	/* Additional MediaTek MT7615E Bluetooth devices */
	{ USB_DEVICE(0x13d3, 0x3560), .driver_info = BTUSB_MEDIATEK},

	/* Additional Realtek 8723AE Bluetooth devices */
	{ USB_DEVICE(0x0930, 0x021d), .driver_info = BTUSB_REALTEK },
	{ USB_DEVICE(0x13d3, 0x3394), .driver_info = BTUSB_REALTEK },

	/* Additional Realtek 8723BE Bluetooth devices */
	{ USB_DEVICE(0x0489, 0xe085), .driver_info = BTUSB_REALTEK },
	{ USB_DEVICE(0x0489, 0xe08b), .driver_info = BTUSB_REALTEK },
	{ USB_DEVICE(0x13d3, 0x3410), .driver_info = BTUSB_REALTEK },
	{ USB_DEVICE(0x13d3, 0x3416), .driver_info = BTUSB_REALTEK },
	{ USB_DEVICE(0x13d3, 0x3459), .driver_info = BTUSB_REALTEK },
	{ USB_DEVICE(0x13d3, 0x3494), .driver_info = BTUSB_REALTEK },

	/* Additional Realtek 8723BU Bluetooth devices */
	{ USB_DEVICE(0x7392, 0xa611), .driver_info = BTUSB_REALTEK },

	/* Additional Realtek 8723DE Bluetooth devices */
	{ USB_DEVICE(0x0bda, 0xb009), .driver_info = BTUSB_REALTEK },
	{ USB_DEVICE(0x2ff8, 0xb011), .driver_info = BTUSB_REALTEK },

	/* Additional Realtek 8821AE Bluetooth devices */
	{ USB_DEVICE(0x0b05, 0x17dc), .driver_info = BTUSB_REALTEK },
	{ USB_DEVICE(0x13d3, 0x3414), .driver_info = BTUSB_REALTEK },
	{ USB_DEVICE(0x13d3, 0x3458), .driver_info = BTUSB_REALTEK },
	{ USB_DEVICE(0x13d3, 0x3461), .driver_info = BTUSB_REALTEK },
	{ USB_DEVICE(0x13d3, 0x3462), .driver_info = BTUSB_REALTEK },

	/* Additional Realtek 8822BE Bluetooth devices */
	{ USB_DEVICE(0x13d3, 0x3526), .driver_info = BTUSB_REALTEK },
	{ USB_DEVICE(0x0b05, 0x185c), .driver_info = BTUSB_REALTEK },

	/* Additional Realtek 8822CE Bluetooth devices */
	{ USB_DEVICE(0x04ca, 0x4005), .driver_info = BTUSB_REALTEK |
						     BTUSB_WIDEBAND_SPEECH },
	{ USB_DEVICE(0x04c5, 0x161f), .driver_info = BTUSB_REALTEK |
						     BTUSB_WIDEBAND_SPEECH },
	{ USB_DEVICE(0x0b05, 0x18ef), .driver_info = BTUSB_REALTEK |
						     BTUSB_WIDEBAND_SPEECH },
	{ USB_DEVICE(0x13d3, 0x3548), .driver_info = BTUSB_REALTEK |
						     BTUSB_WIDEBAND_SPEECH },
	{ USB_DEVICE(0x13d3, 0x3549), .driver_info = BTUSB_REALTEK |
						     BTUSB_WIDEBAND_SPEECH },
	{ USB_DEVICE(0x13d3, 0x3553), .driver_info = BTUSB_REALTEK |
						     BTUSB_WIDEBAND_SPEECH },
	{ USB_DEVICE(0x13d3, 0x3555), .driver_info = BTUSB_REALTEK |
						     BTUSB_WIDEBAND_SPEECH },
	{ USB_DEVICE(0x2ff8, 0x3051), .driver_info = BTUSB_REALTEK |
						     BTUSB_WIDEBAND_SPEECH },
	{ USB_DEVICE(0x1358, 0xc123), .driver_info = BTUSB_REALTEK |
						     BTUSB_WIDEBAND_SPEECH },
	{ USB_DEVICE(0x0bda, 0xc123), .driver_info = BTUSB_REALTEK |
						     BTUSB_WIDEBAND_SPEECH },
	{ USB_DEVICE(0x0cb5, 0xc547), .driver_info = BTUSB_REALTEK |
						     BTUSB_WIDEBAND_SPEECH },

	/* Silicon Wave based devices */
	{ USB_DEVICE(0x0c10, 0x0000), .driver_info = BTUSB_SWAVE },

	{ }	/* Terminating entry */
};

/* The Bluetooth USB module build into some devices needs to be reset on resume,
 * this is a problem with the platform (likely shutting off all power) not with
 * the module itself. So we use a DMI list to match known broken platforms.
 */
static const struct dmi_system_id btusb_needs_reset_resume_table[] = {
	{
		/* Dell OptiPlex 3060 (QCA ROME device 0cf3:e007) */
		.matches = {
			DMI_MATCH(DMI_SYS_VENDOR, "Dell Inc."),
			DMI_MATCH(DMI_PRODUCT_NAME, "OptiPlex 3060"),
		},
	},
	{
		/* Dell XPS 9360 (QCA ROME device 0cf3:e300) */
		.matches = {
			DMI_MATCH(DMI_SYS_VENDOR, "Dell Inc."),
			DMI_MATCH(DMI_PRODUCT_NAME, "XPS 13 9360"),
		},
	},
	{
		/* Dell Inspiron 5565 (QCA ROME device 0cf3:e009) */
		.matches = {
			DMI_MATCH(DMI_SYS_VENDOR, "Dell Inc."),
			DMI_MATCH(DMI_PRODUCT_NAME, "Inspiron 5565"),
		},
	},
	{}
};

#define BTUSB_MAX_ISOC_FRAMES	10

#define BTUSB_INTR_RUNNING	0
#define BTUSB_BULK_RUNNING	1
#define BTUSB_ISOC_RUNNING	2
#define BTUSB_SUSPENDING	3
#define BTUSB_DID_ISO_RESUME	4
#define BTUSB_BOOTLOADER	5
#define BTUSB_DOWNLOADING	6
#define BTUSB_FIRMWARE_LOADED	7
#define BTUSB_FIRMWARE_FAILED	8
#define BTUSB_BOOTING		9
#define BTUSB_DIAG_RUNNING	10
#define BTUSB_OOB_WAKE_ENABLED	11
#define BTUSB_HW_RESET_ACTIVE	12
#define BTUSB_TX_WAIT_VND_EVT	13
#define BTUSB_WAKEUP_DISABLE	14

struct btusb_data {
	struct hci_dev       *hdev;
	struct usb_device    *udev;
	struct usb_interface *intf;
	struct usb_interface *isoc;
	struct usb_interface *diag;
	unsigned isoc_ifnum;

	unsigned long flags;

	struct work_struct work;
	struct work_struct waker;

	struct usb_anchor deferred;
	struct usb_anchor tx_anchor;
	int tx_in_flight;
	spinlock_t txlock;

	struct usb_anchor intr_anchor;
	struct usb_anchor bulk_anchor;
	struct usb_anchor isoc_anchor;
	struct usb_anchor diag_anchor;
	struct usb_anchor ctrl_anchor;
	spinlock_t rxlock;

	struct sk_buff *evt_skb;
	struct sk_buff *acl_skb;
	struct sk_buff *sco_skb;

	struct usb_endpoint_descriptor *intr_ep;
	struct usb_endpoint_descriptor *bulk_tx_ep;
	struct usb_endpoint_descriptor *bulk_rx_ep;
	struct usb_endpoint_descriptor *isoc_tx_ep;
	struct usb_endpoint_descriptor *isoc_rx_ep;
	struct usb_endpoint_descriptor *diag_tx_ep;
	struct usb_endpoint_descriptor *diag_rx_ep;

	struct gpio_desc *reset_gpio;

	__u8 cmdreq_type;
	__u8 cmdreq;

	unsigned int sco_num;
	unsigned int air_mode;
	bool usb_alt6_packet_flow;
	int isoc_altsetting;
	int suspend_count;

	int (*recv_event)(struct hci_dev *hdev, struct sk_buff *skb);
	int (*recv_bulk)(struct btusb_data *data, void *buffer, int count);

	int (*setup_on_usb)(struct hci_dev *hdev);

	int oob_wake_irq;   /* irq for out-of-band wake-on-bt */
	unsigned cmd_timeout_cnt;
};

static void btusb_intel_cmd_timeout(struct hci_dev *hdev)
{
	struct btusb_data *data = hci_get_drvdata(hdev);
	struct gpio_desc *reset_gpio = data->reset_gpio;

	if (++data->cmd_timeout_cnt < 5)
		return;

	if (!reset_gpio) {
		bt_dev_err(hdev, "No way to reset. Ignoring and continuing");
		return;
	}

	/*
	 * Toggle the hard reset line if the platform provides one. The reset
	 * is going to yank the device off the USB and then replug. So doing
	 * once is enough. The cleanup is handled correctly on the way out
	 * (standard USB disconnect), and the new device is detected cleanly
	 * and bound to the driver again like it should be.
	 */
	if (test_and_set_bit(BTUSB_HW_RESET_ACTIVE, &data->flags)) {
		bt_dev_err(hdev, "last reset failed? Not resetting again");
		return;
	}

	bt_dev_err(hdev, "Initiating HW reset via gpio");
	gpiod_set_value_cansleep(reset_gpio, 1);
	msleep(100);
	gpiod_set_value_cansleep(reset_gpio, 0);
}

static void btusb_rtl_cmd_timeout(struct hci_dev *hdev)
{
	struct btusb_data *data = hci_get_drvdata(hdev);
	struct gpio_desc *reset_gpio = data->reset_gpio;

	if (++data->cmd_timeout_cnt < 5)
		return;

	if (!reset_gpio) {
		bt_dev_err(hdev, "No gpio to reset Realtek device, ignoring");
		return;
	}

	/* Toggle the hard reset line. The Realtek device is going to
	 * yank itself off the USB and then replug. The cleanup is handled
	 * correctly on the way out (standard USB disconnect), and the new
	 * device is detected cleanly and bound to the driver again like
	 * it should be.
	 */
	if (test_and_set_bit(BTUSB_HW_RESET_ACTIVE, &data->flags)) {
		bt_dev_err(hdev, "last reset failed? Not resetting again");
		return;
	}

	bt_dev_err(hdev, "Reset Realtek device via gpio");
	gpiod_set_value_cansleep(reset_gpio, 1);
	msleep(200);
	gpiod_set_value_cansleep(reset_gpio, 0);
}

static void btusb_qca_cmd_timeout(struct hci_dev *hdev)
{
	struct btusb_data *data = hci_get_drvdata(hdev);
	int err;

	if (++data->cmd_timeout_cnt < 5)
		return;

	bt_dev_err(hdev, "Multiple cmd timeouts seen. Resetting usb device.");
	/* This is not an unbalanced PM reference since the device will reset */
	err = usb_autopm_get_interface(data->intf);
	if (!err)
		usb_queue_reset_device(data->intf);
	else
		bt_dev_err(hdev, "Failed usb_autopm_get_interface with %d", err);
}

static inline void btusb_free_frags(struct btusb_data *data)
{
	unsigned long flags;

	spin_lock_irqsave(&data->rxlock, flags);

	kfree_skb(data->evt_skb);
	data->evt_skb = NULL;

	kfree_skb(data->acl_skb);
	data->acl_skb = NULL;

	kfree_skb(data->sco_skb);
	data->sco_skb = NULL;

	spin_unlock_irqrestore(&data->rxlock, flags);
}

static int btusb_recv_intr(struct btusb_data *data, void *buffer, int count)
{
	struct sk_buff *skb;
	unsigned long flags;
	int err = 0;

	spin_lock_irqsave(&data->rxlock, flags);
	skb = data->evt_skb;

	while (count) {
		int len;

		if (!skb) {
			skb = bt_skb_alloc(HCI_MAX_EVENT_SIZE, GFP_ATOMIC);
			if (!skb) {
				err = -ENOMEM;
				break;
			}

			hci_skb_pkt_type(skb) = HCI_EVENT_PKT;
			hci_skb_expect(skb) = HCI_EVENT_HDR_SIZE;
		}

		len = min_t(uint, hci_skb_expect(skb), count);
		skb_put_data(skb, buffer, len);

		count -= len;
		buffer += len;
		hci_skb_expect(skb) -= len;

		if (skb->len == HCI_EVENT_HDR_SIZE) {
			/* Complete event header */
			hci_skb_expect(skb) = hci_event_hdr(skb)->plen;

			if (skb_tailroom(skb) < hci_skb_expect(skb)) {
				kfree_skb(skb);
				skb = NULL;

				err = -EILSEQ;
				break;
			}
		}

		if (!hci_skb_expect(skb)) {
			/* Complete frame */
			data->recv_event(data->hdev, skb);
			skb = NULL;
		}
	}

	data->evt_skb = skb;
	spin_unlock_irqrestore(&data->rxlock, flags);

	return err;
}

static int btusb_recv_bulk(struct btusb_data *data, void *buffer, int count)
{
	struct sk_buff *skb;
	unsigned long flags;
	int err = 0;

	spin_lock_irqsave(&data->rxlock, flags);
	skb = data->acl_skb;

	while (count) {
		int len;

		if (!skb) {
			skb = bt_skb_alloc(HCI_MAX_FRAME_SIZE, GFP_ATOMIC);
			if (!skb) {
				err = -ENOMEM;
				break;
			}

			hci_skb_pkt_type(skb) = HCI_ACLDATA_PKT;
			hci_skb_expect(skb) = HCI_ACL_HDR_SIZE;
		}

		len = min_t(uint, hci_skb_expect(skb), count);
		skb_put_data(skb, buffer, len);

		count -= len;
		buffer += len;
		hci_skb_expect(skb) -= len;

		if (skb->len == HCI_ACL_HDR_SIZE) {
			__le16 dlen = hci_acl_hdr(skb)->dlen;

			/* Complete ACL header */
			hci_skb_expect(skb) = __le16_to_cpu(dlen);

			if (skb_tailroom(skb) < hci_skb_expect(skb)) {
				kfree_skb(skb);
				skb = NULL;

				err = -EILSEQ;
				break;
			}
		}

		if (!hci_skb_expect(skb)) {
			/* Complete frame */
			hci_recv_frame(data->hdev, skb);
			skb = NULL;
		}
	}

	data->acl_skb = skb;
	spin_unlock_irqrestore(&data->rxlock, flags);

	return err;
}

static int btusb_recv_isoc(struct btusb_data *data, void *buffer, int count)
{
	struct sk_buff *skb;
	unsigned long flags;
	int err = 0;

	spin_lock_irqsave(&data->rxlock, flags);
	skb = data->sco_skb;

	while (count) {
		int len;

		if (!skb) {
			skb = bt_skb_alloc(HCI_MAX_SCO_SIZE, GFP_ATOMIC);
			if (!skb) {
				err = -ENOMEM;
				break;
			}

			hci_skb_pkt_type(skb) = HCI_SCODATA_PKT;
			hci_skb_expect(skb) = HCI_SCO_HDR_SIZE;
		}

		len = min_t(uint, hci_skb_expect(skb), count);
		skb_put_data(skb, buffer, len);

		count -= len;
		buffer += len;
		hci_skb_expect(skb) -= len;

		if (skb->len == HCI_SCO_HDR_SIZE) {
			/* Complete SCO header */
			hci_skb_expect(skb) = hci_sco_hdr(skb)->dlen;

			if (skb_tailroom(skb) < hci_skb_expect(skb)) {
				kfree_skb(skb);
				skb = NULL;

				err = -EILSEQ;
				break;
			}
		}

		if (!hci_skb_expect(skb)) {
			/* Complete frame */
			hci_recv_frame(data->hdev, skb);
			skb = NULL;
		}
	}

	data->sco_skb = skb;
	spin_unlock_irqrestore(&data->rxlock, flags);

	return err;
}

static void btusb_intr_complete(struct urb *urb)
{
	struct hci_dev *hdev = urb->context;
	struct btusb_data *data = hci_get_drvdata(hdev);
	int err;

	BT_DBG("%s urb %p status %d count %d", hdev->name, urb, urb->status,
	       urb->actual_length);

	if (!test_bit(HCI_RUNNING, &hdev->flags))
		return;

	if (urb->status == 0) {
		hdev->stat.byte_rx += urb->actual_length;

		if (btusb_recv_intr(data, urb->transfer_buffer,
				    urb->actual_length) < 0) {
			bt_dev_err(hdev, "corrupted event packet");
			hdev->stat.err_rx++;
		}
	} else if (urb->status == -ENOENT) {
		/* Avoid suspend failed when usb_kill_urb */
		return;
	}

	if (!test_bit(BTUSB_INTR_RUNNING, &data->flags))
		return;

	usb_mark_last_busy(data->udev);
	usb_anchor_urb(urb, &data->intr_anchor);

	err = usb_submit_urb(urb, GFP_ATOMIC);
	if (err < 0) {
		/* -EPERM: urb is being killed;
		 * -ENODEV: device got disconnected
		 */
		if (err != -EPERM && err != -ENODEV)
			bt_dev_err(hdev, "urb %p failed to resubmit (%d)",
				   urb, -err);
		usb_unanchor_urb(urb);
	}
}

static int btusb_submit_intr_urb(struct hci_dev *hdev, gfp_t mem_flags)
{
	struct btusb_data *data = hci_get_drvdata(hdev);
	struct urb *urb;
	unsigned char *buf;
	unsigned int pipe;
	int err, size;

	BT_DBG("%s", hdev->name);

	if (!data->intr_ep)
		return -ENODEV;

	urb = usb_alloc_urb(0, mem_flags);
	if (!urb)
		return -ENOMEM;

	size = le16_to_cpu(data->intr_ep->wMaxPacketSize);

	buf = kmalloc(size, mem_flags);
	if (!buf) {
		usb_free_urb(urb);
		return -ENOMEM;
	}

	pipe = usb_rcvintpipe(data->udev, data->intr_ep->bEndpointAddress);

	usb_fill_int_urb(urb, data->udev, pipe, buf, size,
			 btusb_intr_complete, hdev, data->intr_ep->bInterval);

	urb->transfer_flags |= URB_FREE_BUFFER;

	usb_anchor_urb(urb, &data->intr_anchor);

	err = usb_submit_urb(urb, mem_flags);
	if (err < 0) {
		if (err != -EPERM && err != -ENODEV)
			bt_dev_err(hdev, "urb %p submission failed (%d)",
				   urb, -err);
		usb_unanchor_urb(urb);
	}

	usb_free_urb(urb);

	return err;
}

static void btusb_bulk_complete(struct urb *urb)
{
	struct hci_dev *hdev = urb->context;
	struct btusb_data *data = hci_get_drvdata(hdev);
	int err;

	BT_DBG("%s urb %p status %d count %d", hdev->name, urb, urb->status,
	       urb->actual_length);

	if (!test_bit(HCI_RUNNING, &hdev->flags))
		return;

	if (urb->status == 0) {
		hdev->stat.byte_rx += urb->actual_length;

		if (data->recv_bulk(data, urb->transfer_buffer,
				    urb->actual_length) < 0) {
			bt_dev_err(hdev, "corrupted ACL packet");
			hdev->stat.err_rx++;
		}
	} else if (urb->status == -ENOENT) {
		/* Avoid suspend failed when usb_kill_urb */
		return;
	}

	if (!test_bit(BTUSB_BULK_RUNNING, &data->flags))
		return;

	usb_anchor_urb(urb, &data->bulk_anchor);
	usb_mark_last_busy(data->udev);

	err = usb_submit_urb(urb, GFP_ATOMIC);
	if (err < 0) {
		/* -EPERM: urb is being killed;
		 * -ENODEV: device got disconnected
		 */
		if (err != -EPERM && err != -ENODEV)
			bt_dev_err(hdev, "urb %p failed to resubmit (%d)",
				   urb, -err);
		usb_unanchor_urb(urb);
	}
}

static int btusb_submit_bulk_urb(struct hci_dev *hdev, gfp_t mem_flags)
{
	struct btusb_data *data = hci_get_drvdata(hdev);
	struct urb *urb;
	unsigned char *buf;
	unsigned int pipe;
	int err, size = HCI_MAX_FRAME_SIZE;

	BT_DBG("%s", hdev->name);

	if (!data->bulk_rx_ep)
		return -ENODEV;

	urb = usb_alloc_urb(0, mem_flags);
	if (!urb)
		return -ENOMEM;

	buf = kmalloc(size, mem_flags);
	if (!buf) {
		usb_free_urb(urb);
		return -ENOMEM;
	}

	pipe = usb_rcvbulkpipe(data->udev, data->bulk_rx_ep->bEndpointAddress);

	usb_fill_bulk_urb(urb, data->udev, pipe, buf, size,
			  btusb_bulk_complete, hdev);

	urb->transfer_flags |= URB_FREE_BUFFER;

	usb_mark_last_busy(data->udev);
	usb_anchor_urb(urb, &data->bulk_anchor);

	err = usb_submit_urb(urb, mem_flags);
	if (err < 0) {
		if (err != -EPERM && err != -ENODEV)
			bt_dev_err(hdev, "urb %p submission failed (%d)",
				   urb, -err);
		usb_unanchor_urb(urb);
	}

	usb_free_urb(urb);

	return err;
}

static void btusb_isoc_complete(struct urb *urb)
{
	struct hci_dev *hdev = urb->context;
	struct btusb_data *data = hci_get_drvdata(hdev);
	int i, err;

	BT_DBG("%s urb %p status %d count %d", hdev->name, urb, urb->status,
	       urb->actual_length);

	if (!test_bit(HCI_RUNNING, &hdev->flags))
		return;

	if (urb->status == 0) {
		for (i = 0; i < urb->number_of_packets; i++) {
			unsigned int offset = urb->iso_frame_desc[i].offset;
			unsigned int length = urb->iso_frame_desc[i].actual_length;

			if (urb->iso_frame_desc[i].status)
				continue;

			hdev->stat.byte_rx += length;

			if (btusb_recv_isoc(data, urb->transfer_buffer + offset,
					    length) < 0) {
				bt_dev_err(hdev, "corrupted SCO packet");
				hdev->stat.err_rx++;
			}
		}
	} else if (urb->status == -ENOENT) {
		/* Avoid suspend failed when usb_kill_urb */
		return;
	}

	if (!test_bit(BTUSB_ISOC_RUNNING, &data->flags))
		return;

	usb_anchor_urb(urb, &data->isoc_anchor);

	err = usb_submit_urb(urb, GFP_ATOMIC);
	if (err < 0) {
		/* -EPERM: urb is being killed;
		 * -ENODEV: device got disconnected
		 */
		if (err != -EPERM && err != -ENODEV)
			bt_dev_err(hdev, "urb %p failed to resubmit (%d)",
				   urb, -err);
		usb_unanchor_urb(urb);
	}
}

static inline void __fill_isoc_descriptor_msbc(struct urb *urb, int len,
					       int mtu, struct btusb_data *data)
{
	int i, offset = 0;
	unsigned int interval;

	BT_DBG("len %d mtu %d", len, mtu);

	/* For mSBC ALT 6 setting the host will send the packet at continuous
	 * flow. As per core spec 5, vol 4, part B, table 2.1. For ALT setting
	 * 6 the HCI PACKET INTERVAL should be 7.5ms for every usb packets.
	 * To maintain the rate we send 63bytes of usb packets alternatively for
	 * 7ms and 8ms to maintain the rate as 7.5ms.
	 */
	if (data->usb_alt6_packet_flow) {
		interval = 7;
		data->usb_alt6_packet_flow = false;
	} else {
		interval = 6;
		data->usb_alt6_packet_flow = true;
	}

	for (i = 0; i < interval; i++) {
		urb->iso_frame_desc[i].offset = offset;
		urb->iso_frame_desc[i].length = offset;
	}

	if (len && i < BTUSB_MAX_ISOC_FRAMES) {
		urb->iso_frame_desc[i].offset = offset;
		urb->iso_frame_desc[i].length = len;
		i++;
	}

	urb->number_of_packets = i;
}

static inline void __fill_isoc_descriptor(struct urb *urb, int len, int mtu)
{
	int i, offset = 0;

	BT_DBG("len %d mtu %d", len, mtu);

	for (i = 0; i < BTUSB_MAX_ISOC_FRAMES && len >= mtu;
					i++, offset += mtu, len -= mtu) {
		urb->iso_frame_desc[i].offset = offset;
		urb->iso_frame_desc[i].length = mtu;
	}

	if (len && i < BTUSB_MAX_ISOC_FRAMES) {
		urb->iso_frame_desc[i].offset = offset;
		urb->iso_frame_desc[i].length = len;
		i++;
	}

	urb->number_of_packets = i;
}

static int btusb_submit_isoc_urb(struct hci_dev *hdev, gfp_t mem_flags)
{
	struct btusb_data *data = hci_get_drvdata(hdev);
	struct urb *urb;
	unsigned char *buf;
	unsigned int pipe;
	int err, size;

	BT_DBG("%s", hdev->name);

	if (!data->isoc_rx_ep)
		return -ENODEV;

	urb = usb_alloc_urb(BTUSB_MAX_ISOC_FRAMES, mem_flags);
	if (!urb)
		return -ENOMEM;

	size = le16_to_cpu(data->isoc_rx_ep->wMaxPacketSize) *
						BTUSB_MAX_ISOC_FRAMES;

	buf = kmalloc(size, mem_flags);
	if (!buf) {
		usb_free_urb(urb);
		return -ENOMEM;
	}

	pipe = usb_rcvisocpipe(data->udev, data->isoc_rx_ep->bEndpointAddress);

	usb_fill_int_urb(urb, data->udev, pipe, buf, size, btusb_isoc_complete,
			 hdev, data->isoc_rx_ep->bInterval);

	urb->transfer_flags = URB_FREE_BUFFER | URB_ISO_ASAP;

	__fill_isoc_descriptor(urb, size,
			       le16_to_cpu(data->isoc_rx_ep->wMaxPacketSize));

	usb_anchor_urb(urb, &data->isoc_anchor);

	err = usb_submit_urb(urb, mem_flags);
	if (err < 0) {
		if (err != -EPERM && err != -ENODEV)
			bt_dev_err(hdev, "urb %p submission failed (%d)",
				   urb, -err);
		usb_unanchor_urb(urb);
	}

	usb_free_urb(urb);

	return err;
}

static void btusb_diag_complete(struct urb *urb)
{
	struct hci_dev *hdev = urb->context;
	struct btusb_data *data = hci_get_drvdata(hdev);
	int err;

	BT_DBG("%s urb %p status %d count %d", hdev->name, urb, urb->status,
	       urb->actual_length);

	if (urb->status == 0) {
		struct sk_buff *skb;

		skb = bt_skb_alloc(urb->actual_length, GFP_ATOMIC);
		if (skb) {
			skb_put_data(skb, urb->transfer_buffer,
				     urb->actual_length);
			hci_recv_diag(hdev, skb);
		}
	} else if (urb->status == -ENOENT) {
		/* Avoid suspend failed when usb_kill_urb */
		return;
	}

	if (!test_bit(BTUSB_DIAG_RUNNING, &data->flags))
		return;

	usb_anchor_urb(urb, &data->diag_anchor);
	usb_mark_last_busy(data->udev);

	err = usb_submit_urb(urb, GFP_ATOMIC);
	if (err < 0) {
		/* -EPERM: urb is being killed;
		 * -ENODEV: device got disconnected
		 */
		if (err != -EPERM && err != -ENODEV)
			bt_dev_err(hdev, "urb %p failed to resubmit (%d)",
				   urb, -err);
		usb_unanchor_urb(urb);
	}
}

static int btusb_submit_diag_urb(struct hci_dev *hdev, gfp_t mem_flags)
{
	struct btusb_data *data = hci_get_drvdata(hdev);
	struct urb *urb;
	unsigned char *buf;
	unsigned int pipe;
	int err, size = HCI_MAX_FRAME_SIZE;

	BT_DBG("%s", hdev->name);

	if (!data->diag_rx_ep)
		return -ENODEV;

	urb = usb_alloc_urb(0, mem_flags);
	if (!urb)
		return -ENOMEM;

	buf = kmalloc(size, mem_flags);
	if (!buf) {
		usb_free_urb(urb);
		return -ENOMEM;
	}

	pipe = usb_rcvbulkpipe(data->udev, data->diag_rx_ep->bEndpointAddress);

	usb_fill_bulk_urb(urb, data->udev, pipe, buf, size,
			  btusb_diag_complete, hdev);

	urb->transfer_flags |= URB_FREE_BUFFER;

	usb_mark_last_busy(data->udev);
	usb_anchor_urb(urb, &data->diag_anchor);

	err = usb_submit_urb(urb, mem_flags);
	if (err < 0) {
		if (err != -EPERM && err != -ENODEV)
			bt_dev_err(hdev, "urb %p submission failed (%d)",
				   urb, -err);
		usb_unanchor_urb(urb);
	}

	usb_free_urb(urb);

	return err;
}

static void btusb_tx_complete(struct urb *urb)
{
	struct sk_buff *skb = urb->context;
	struct hci_dev *hdev = (struct hci_dev *)skb->dev;
	struct btusb_data *data = hci_get_drvdata(hdev);
	unsigned long flags;

	BT_DBG("%s urb %p status %d count %d", hdev->name, urb, urb->status,
	       urb->actual_length);

	if (!test_bit(HCI_RUNNING, &hdev->flags))
		goto done;

	if (!urb->status)
		hdev->stat.byte_tx += urb->transfer_buffer_length;
	else
		hdev->stat.err_tx++;

done:
	spin_lock_irqsave(&data->txlock, flags);
	data->tx_in_flight--;
	spin_unlock_irqrestore(&data->txlock, flags);

	kfree(urb->setup_packet);

	kfree_skb(skb);
}

static void btusb_isoc_tx_complete(struct urb *urb)
{
	struct sk_buff *skb = urb->context;
	struct hci_dev *hdev = (struct hci_dev *)skb->dev;

	BT_DBG("%s urb %p status %d count %d", hdev->name, urb, urb->status,
	       urb->actual_length);

	if (!test_bit(HCI_RUNNING, &hdev->flags))
		goto done;

	if (!urb->status)
		hdev->stat.byte_tx += urb->transfer_buffer_length;
	else
		hdev->stat.err_tx++;

done:
	kfree(urb->setup_packet);

	kfree_skb(skb);
}

static int btusb_open(struct hci_dev *hdev)
{
	struct btusb_data *data = hci_get_drvdata(hdev);
	int err;

	BT_DBG("%s", hdev->name);

	err = usb_autopm_get_interface(data->intf);
	if (err < 0)
		return err;

	/* Patching USB firmware files prior to starting any URBs of HCI path
	 * It is more safe to use USB bulk channel for downloading USB patch
	 */
	if (data->setup_on_usb) {
		err = data->setup_on_usb(hdev);
		if (err < 0)
			goto setup_fail;
	}

	data->intf->needs_remote_wakeup = 1;

	/* Disable device remote wakeup when host is suspended
	 * For Realtek chips, global suspend without
	 * SET_FEATURE (DEVICE_REMOTE_WAKEUP) can save more power in device.
	 */
	if (test_bit(BTUSB_WAKEUP_DISABLE, &data->flags))
		device_wakeup_disable(&data->udev->dev);

	if (test_and_set_bit(BTUSB_INTR_RUNNING, &data->flags))
		goto done;

	err = btusb_submit_intr_urb(hdev, GFP_KERNEL);
	if (err < 0)
		goto failed;

	err = btusb_submit_bulk_urb(hdev, GFP_KERNEL);
	if (err < 0) {
		usb_kill_anchored_urbs(&data->intr_anchor);
		goto failed;
	}

	set_bit(BTUSB_BULK_RUNNING, &data->flags);
	btusb_submit_bulk_urb(hdev, GFP_KERNEL);

	if (data->diag) {
		if (!btusb_submit_diag_urb(hdev, GFP_KERNEL))
			set_bit(BTUSB_DIAG_RUNNING, &data->flags);
	}

done:
	usb_autopm_put_interface(data->intf);
	return 0;

failed:
	clear_bit(BTUSB_INTR_RUNNING, &data->flags);
setup_fail:
	usb_autopm_put_interface(data->intf);
	return err;
}

static void btusb_stop_traffic(struct btusb_data *data)
{
	usb_kill_anchored_urbs(&data->intr_anchor);
	usb_kill_anchored_urbs(&data->bulk_anchor);
	usb_kill_anchored_urbs(&data->isoc_anchor);
	usb_kill_anchored_urbs(&data->diag_anchor);
	usb_kill_anchored_urbs(&data->ctrl_anchor);
}

static int btusb_close(struct hci_dev *hdev)
{
	struct btusb_data *data = hci_get_drvdata(hdev);
	int err;

	BT_DBG("%s", hdev->name);

	cancel_work_sync(&data->work);
	cancel_work_sync(&data->waker);

	clear_bit(BTUSB_ISOC_RUNNING, &data->flags);
	clear_bit(BTUSB_BULK_RUNNING, &data->flags);
	clear_bit(BTUSB_INTR_RUNNING, &data->flags);
	clear_bit(BTUSB_DIAG_RUNNING, &data->flags);

	btusb_stop_traffic(data);
	btusb_free_frags(data);

	err = usb_autopm_get_interface(data->intf);
	if (err < 0)
		goto failed;

	data->intf->needs_remote_wakeup = 0;

	/* Enable remote wake up for auto-suspend */
	if (test_bit(BTUSB_WAKEUP_DISABLE, &data->flags))
		data->intf->needs_remote_wakeup = 1;

	usb_autopm_put_interface(data->intf);

failed:
	usb_scuttle_anchored_urbs(&data->deferred);
	return 0;
}

static int btusb_flush(struct hci_dev *hdev)
{
	struct btusb_data *data = hci_get_drvdata(hdev);

	BT_DBG("%s", hdev->name);

	usb_kill_anchored_urbs(&data->tx_anchor);
	btusb_free_frags(data);

	return 0;
}

static struct urb *alloc_ctrl_urb(struct hci_dev *hdev, struct sk_buff *skb)
{
	struct btusb_data *data = hci_get_drvdata(hdev);
	struct usb_ctrlrequest *dr;
	struct urb *urb;
	unsigned int pipe;

	urb = usb_alloc_urb(0, GFP_KERNEL);
	if (!urb)
		return ERR_PTR(-ENOMEM);

	dr = kmalloc(sizeof(*dr), GFP_KERNEL);
	if (!dr) {
		usb_free_urb(urb);
		return ERR_PTR(-ENOMEM);
	}

	dr->bRequestType = data->cmdreq_type;
	dr->bRequest     = data->cmdreq;
	dr->wIndex       = 0;
	dr->wValue       = 0;
	dr->wLength      = __cpu_to_le16(skb->len);

	pipe = usb_sndctrlpipe(data->udev, 0x00);

	usb_fill_control_urb(urb, data->udev, pipe, (void *)dr,
			     skb->data, skb->len, btusb_tx_complete, skb);

	skb->dev = (void *)hdev;

	return urb;
}

static struct urb *alloc_bulk_urb(struct hci_dev *hdev, struct sk_buff *skb)
{
	struct btusb_data *data = hci_get_drvdata(hdev);
	struct urb *urb;
	unsigned int pipe;

	if (!data->bulk_tx_ep)
		return ERR_PTR(-ENODEV);

	urb = usb_alloc_urb(0, GFP_KERNEL);
	if (!urb)
		return ERR_PTR(-ENOMEM);

	pipe = usb_sndbulkpipe(data->udev, data->bulk_tx_ep->bEndpointAddress);

	usb_fill_bulk_urb(urb, data->udev, pipe,
			  skb->data, skb->len, btusb_tx_complete, skb);

	skb->dev = (void *)hdev;

	return urb;
}

static struct urb *alloc_isoc_urb(struct hci_dev *hdev, struct sk_buff *skb)
{
	struct btusb_data *data = hci_get_drvdata(hdev);
	struct urb *urb;
	unsigned int pipe;

	if (!data->isoc_tx_ep)
		return ERR_PTR(-ENODEV);

	urb = usb_alloc_urb(BTUSB_MAX_ISOC_FRAMES, GFP_KERNEL);
	if (!urb)
		return ERR_PTR(-ENOMEM);

	pipe = usb_sndisocpipe(data->udev, data->isoc_tx_ep->bEndpointAddress);

	usb_fill_int_urb(urb, data->udev, pipe,
			 skb->data, skb->len, btusb_isoc_tx_complete,
			 skb, data->isoc_tx_ep->bInterval);

	urb->transfer_flags  = URB_ISO_ASAP;

	if (data->isoc_altsetting == 6)
		__fill_isoc_descriptor_msbc(urb, skb->len,
					    le16_to_cpu(data->isoc_tx_ep->wMaxPacketSize),
					    data);
	else
		__fill_isoc_descriptor(urb, skb->len,
				       le16_to_cpu(data->isoc_tx_ep->wMaxPacketSize));
	skb->dev = (void *)hdev;

	return urb;
}

static int submit_tx_urb(struct hci_dev *hdev, struct urb *urb)
{
	struct btusb_data *data = hci_get_drvdata(hdev);
	int err;

	usb_anchor_urb(urb, &data->tx_anchor);

	err = usb_submit_urb(urb, GFP_KERNEL);
	if (err < 0) {
		if (err != -EPERM && err != -ENODEV)
			bt_dev_err(hdev, "urb %p submission failed (%d)",
				   urb, -err);
		kfree(urb->setup_packet);
		usb_unanchor_urb(urb);
	} else {
		usb_mark_last_busy(data->udev);
	}

	usb_free_urb(urb);
	return err;
}

static int submit_or_queue_tx_urb(struct hci_dev *hdev, struct urb *urb)
{
	struct btusb_data *data = hci_get_drvdata(hdev);
	unsigned long flags;
	bool suspending;

	spin_lock_irqsave(&data->txlock, flags);
	suspending = test_bit(BTUSB_SUSPENDING, &data->flags);
	if (!suspending)
		data->tx_in_flight++;
	spin_unlock_irqrestore(&data->txlock, flags);

	if (!suspending)
		return submit_tx_urb(hdev, urb);

	usb_anchor_urb(urb, &data->deferred);
	schedule_work(&data->waker);

	usb_free_urb(urb);
	return 0;
}

static int btusb_send_frame(struct hci_dev *hdev, struct sk_buff *skb)
{
	struct urb *urb;

	BT_DBG("%s", hdev->name);

	switch (hci_skb_pkt_type(skb)) {
	case HCI_COMMAND_PKT:
		urb = alloc_ctrl_urb(hdev, skb);
		if (IS_ERR(urb))
			return PTR_ERR(urb);

		hdev->stat.cmd_tx++;
		return submit_or_queue_tx_urb(hdev, urb);

	case HCI_ACLDATA_PKT:
		urb = alloc_bulk_urb(hdev, skb);
		if (IS_ERR(urb))
			return PTR_ERR(urb);

		hdev->stat.acl_tx++;
		return submit_or_queue_tx_urb(hdev, urb);

	case HCI_SCODATA_PKT:
		if (hci_conn_num(hdev, SCO_LINK) < 1)
			return -ENODEV;

		urb = alloc_isoc_urb(hdev, skb);
		if (IS_ERR(urb))
			return PTR_ERR(urb);

		hdev->stat.sco_tx++;
		return submit_tx_urb(hdev, urb);
	}

	return -EILSEQ;
}

static void btusb_notify(struct hci_dev *hdev, unsigned int evt)
{
	struct btusb_data *data = hci_get_drvdata(hdev);

	BT_DBG("%s evt %d", hdev->name, evt);

	if (hci_conn_num(hdev, SCO_LINK) != data->sco_num) {
		data->sco_num = hci_conn_num(hdev, SCO_LINK);
		data->air_mode = evt;
		schedule_work(&data->work);
	}
}

static inline int __set_isoc_interface(struct hci_dev *hdev, int altsetting)
{
	struct btusb_data *data = hci_get_drvdata(hdev);
	struct usb_interface *intf = data->isoc;
	struct usb_endpoint_descriptor *ep_desc;
	int i, err;

	if (!data->isoc)
		return -ENODEV;

	err = usb_set_interface(data->udev, data->isoc_ifnum, altsetting);
	if (err < 0) {
		bt_dev_err(hdev, "setting interface failed (%d)", -err);
		return err;
	}

	data->isoc_altsetting = altsetting;

	data->isoc_tx_ep = NULL;
	data->isoc_rx_ep = NULL;

	for (i = 0; i < intf->cur_altsetting->desc.bNumEndpoints; i++) {
		ep_desc = &intf->cur_altsetting->endpoint[i].desc;

		if (!data->isoc_tx_ep && usb_endpoint_is_isoc_out(ep_desc)) {
			data->isoc_tx_ep = ep_desc;
			continue;
		}

		if (!data->isoc_rx_ep && usb_endpoint_is_isoc_in(ep_desc)) {
			data->isoc_rx_ep = ep_desc;
			continue;
		}
	}

	if (!data->isoc_tx_ep || !data->isoc_rx_ep) {
		bt_dev_err(hdev, "invalid SCO descriptors");
		return -ENODEV;
	}

	return 0;
}

static int btusb_switch_alt_setting(struct hci_dev *hdev, int new_alts)
{
	struct btusb_data *data = hci_get_drvdata(hdev);
	int err;

	if (data->isoc_altsetting != new_alts) {
		unsigned long flags;

		clear_bit(BTUSB_ISOC_RUNNING, &data->flags);
		usb_kill_anchored_urbs(&data->isoc_anchor);

		/* When isochronous alternate setting needs to be
		 * changed, because SCO connection has been added
		 * or removed, a packet fragment may be left in the
		 * reassembling state. This could lead to wrongly
		 * assembled fragments.
		 *
		 * Clear outstanding fragment when selecting a new
		 * alternate setting.
		 */
		spin_lock_irqsave(&data->rxlock, flags);
		kfree_skb(data->sco_skb);
		data->sco_skb = NULL;
		spin_unlock_irqrestore(&data->rxlock, flags);

		err = __set_isoc_interface(hdev, new_alts);
		if (err < 0)
			return err;
	}

	if (!test_and_set_bit(BTUSB_ISOC_RUNNING, &data->flags)) {
		if (btusb_submit_isoc_urb(hdev, GFP_KERNEL) < 0)
			clear_bit(BTUSB_ISOC_RUNNING, &data->flags);
		else
			btusb_submit_isoc_urb(hdev, GFP_KERNEL);
	}

	return 0;
}

static struct usb_host_interface *btusb_find_altsetting(struct btusb_data *data,
							int alt)
{
	struct usb_interface *intf = data->isoc;
	int i;

	BT_DBG("Looking for Alt no :%d", alt);

	if (!intf)
		return NULL;

	for (i = 0; i < intf->num_altsetting; i++) {
		if (intf->altsetting[i].desc.bAlternateSetting == alt)
			return &intf->altsetting[i];
	}

	return NULL;
}

static void btusb_work(struct work_struct *work)
{
	struct btusb_data *data = container_of(work, struct btusb_data, work);
	struct hci_dev *hdev = data->hdev;
	int new_alts = 0;
	int err;

	if (data->sco_num > 0) {
		if (!test_bit(BTUSB_DID_ISO_RESUME, &data->flags)) {
			err = usb_autopm_get_interface(data->isoc ? data->isoc : data->intf);
			if (err < 0) {
				clear_bit(BTUSB_ISOC_RUNNING, &data->flags);
				usb_kill_anchored_urbs(&data->isoc_anchor);
				return;
			}

			set_bit(BTUSB_DID_ISO_RESUME, &data->flags);
		}

		if (data->air_mode == HCI_NOTIFY_ENABLE_SCO_CVSD) {
			if (hdev->voice_setting & 0x0020) {
				static const int alts[3] = { 2, 4, 5 };

				new_alts = alts[data->sco_num - 1];
			} else {
				new_alts = data->sco_num;
			}
		} else if (data->air_mode == HCI_NOTIFY_ENABLE_SCO_TRANSP) {
			/* Bluetooth USB spec recommends alt 6 (63 bytes), but
			 * many adapters do not support it.  Alt 1 appears to
			 * work for all adapters that do not have alt 6, and
			 * which work with WBS at all.
			 */
			new_alts = btusb_find_altsetting(data, 6) ? 6 : 1;
		}

		if (btusb_switch_alt_setting(hdev, new_alts) < 0)
			bt_dev_err(hdev, "set USB alt:(%d) failed!", new_alts);
	} else {
		clear_bit(BTUSB_ISOC_RUNNING, &data->flags);
		usb_kill_anchored_urbs(&data->isoc_anchor);

		__set_isoc_interface(hdev, 0);
		if (test_and_clear_bit(BTUSB_DID_ISO_RESUME, &data->flags))
			usb_autopm_put_interface(data->isoc ? data->isoc : data->intf);
	}
}

static void btusb_waker(struct work_struct *work)
{
	struct btusb_data *data = container_of(work, struct btusb_data, waker);
	int err;

	err = usb_autopm_get_interface(data->intf);
	if (err < 0)
		return;

	usb_autopm_put_interface(data->intf);
}

static int btusb_setup_bcm92035(struct hci_dev *hdev)
{
	struct sk_buff *skb;
	u8 val = 0x00;

	BT_DBG("%s", hdev->name);

	skb = __hci_cmd_sync(hdev, 0xfc3b, 1, &val, HCI_INIT_TIMEOUT);
	if (IS_ERR(skb))
		bt_dev_err(hdev, "BCM92035 command failed (%ld)", PTR_ERR(skb));
	else
		kfree_skb(skb);

	return 0;
}

static int btusb_setup_csr(struct hci_dev *hdev)
{
	struct btusb_data *data = hci_get_drvdata(hdev);
	u16 bcdDevice = le16_to_cpu(data->udev->descriptor.bcdDevice);
	struct hci_rp_read_local_version *rp;
	struct sk_buff *skb;
	bool is_fake = false;
	int ret;

	BT_DBG("%s", hdev->name);

	skb = __hci_cmd_sync(hdev, HCI_OP_READ_LOCAL_VERSION, 0, NULL,
			     HCI_INIT_TIMEOUT);
	if (IS_ERR(skb)) {
		int err = PTR_ERR(skb);
		bt_dev_err(hdev, "CSR: Local version failed (%d)", err);
		return err;
	}

	if (skb->len != sizeof(struct hci_rp_read_local_version)) {
		bt_dev_err(hdev, "CSR: Local version length mismatch");
		kfree_skb(skb);
		return -EIO;
	}

	rp = (struct hci_rp_read_local_version *)skb->data;

	/* Detect a wide host of Chinese controllers that aren't CSR.
	 *
	 * Known fake bcdDevices: 0x0100, 0x0134, 0x1915, 0x2520, 0x7558, 0x8891
	 *
	 * The main thing they have in common is that these are really popular low-cost
	 * options that support newer Bluetooth versions but rely on heavy VID/PID
	 * squatting of this poor old Bluetooth 1.1 device. Even sold as such.
	 *
	 * We detect actual CSR devices by checking that the HCI manufacturer code
	 * is Cambridge Silicon Radio (10) and ensuring that LMP sub-version and
	 * HCI rev values always match. As they both store the firmware number.
	 */
	if (le16_to_cpu(rp->manufacturer) != 10 ||
	    le16_to_cpu(rp->hci_rev) != le16_to_cpu(rp->lmp_subver))
		is_fake = true;

	/* Known legit CSR firmware build numbers and their supported BT versions:
	 * - 1.1 (0x1) -> 0x0073, 0x020d, 0x033c, 0x034e
	 * - 1.2 (0x2) ->                 0x04d9, 0x0529
	 * - 2.0 (0x3) ->         0x07a6, 0x07ad, 0x0c5c
	 * - 2.1 (0x4) ->         0x149c, 0x1735, 0x1899 (0x1899 is a BlueCore4-External)
	 * - 4.0 (0x6) ->         0x1d86, 0x2031, 0x22bb
	 *
	 * e.g. Real CSR dongles with LMP subversion 0x73 are old enough that
	 *      support BT 1.1 only; so it's a dead giveaway when some
	 *      third-party BT 4.0 dongle reuses it.
	 */
	else if (le16_to_cpu(rp->lmp_subver) <= 0x034e &&
		 le16_to_cpu(rp->hci_ver) > BLUETOOTH_VER_1_1)
		is_fake = true;

	else if (le16_to_cpu(rp->lmp_subver) <= 0x0529 &&
		 le16_to_cpu(rp->hci_ver) > BLUETOOTH_VER_1_2)
		is_fake = true;

	else if (le16_to_cpu(rp->lmp_subver) <= 0x0c5c &&
		 le16_to_cpu(rp->hci_ver) > BLUETOOTH_VER_2_0)
		is_fake = true;

	else if (le16_to_cpu(rp->lmp_subver) <= 0x1899 &&
		 le16_to_cpu(rp->hci_ver) > BLUETOOTH_VER_2_1)
		is_fake = true;

	else if (le16_to_cpu(rp->lmp_subver) <= 0x22bb &&
		 le16_to_cpu(rp->hci_ver) > BLUETOOTH_VER_4_0)
		is_fake = true;

	/* Other clones which beat all the above checks */
	else if (bcdDevice == 0x0134 &&
		 le16_to_cpu(rp->lmp_subver) == 0x0c5c &&
		 le16_to_cpu(rp->hci_ver) == BLUETOOTH_VER_2_0)
		is_fake = true;

	if (is_fake) {
		bt_dev_warn(hdev, "CSR: Unbranded CSR clone detected; adding workarounds...");

		/* Generally these clones have big discrepancies between
		 * advertised features and what's actually supported.
		 * Probably will need to be expanded in the future;
		 * without these the controller will lock up.
		 */
		set_bit(HCI_QUIRK_BROKEN_STORED_LINK_KEY, &hdev->quirks);
		set_bit(HCI_QUIRK_BROKEN_ERR_DATA_REPORTING, &hdev->quirks);

		/* Clear the reset quirk since this is not an actual
		 * early Bluetooth 1.1 device from CSR.
		 */
		clear_bit(HCI_QUIRK_RESET_ON_CLOSE, &hdev->quirks);
		clear_bit(HCI_QUIRK_SIMULTANEOUS_DISCOVERY, &hdev->quirks);

		/*
		 * Special workaround for clones with a Barrot 8041a02 chip,
		 * these clones are really messed-up:
		 * 1. Their bulk rx endpoint will never report any data unless
		 * the device was suspended at least once (yes really).
		 * 2. They will not wakeup when autosuspended and receiving data
		 * on their bulk rx endpoint from e.g. a keyboard or mouse
		 * (IOW remote-wakeup support is broken for the bulk endpoint).
		 *
		 * To fix 1. enable runtime-suspend, force-suspend the
		 * hci and then wake-it up by disabling runtime-suspend.
		 *
		 * To fix 2. clear the hci's can_wake flag, this way the hci
		 * will still be autosuspended when it is not open.
		 */
		if (bcdDevice == 0x8891 &&
		    le16_to_cpu(rp->lmp_subver) == 0x1012 &&
		    le16_to_cpu(rp->hci_rev) == 0x0810 &&
		    le16_to_cpu(rp->hci_ver) == BLUETOOTH_VER_4_0) {
			bt_dev_warn(hdev, "CSR: detected a fake CSR dongle using a Barrot 8041a02 chip, this chip is very buggy and may have issues");

			pm_runtime_allow(&data->udev->dev);

			ret = pm_runtime_suspend(&data->udev->dev);
			if (ret >= 0)
				msleep(200);
			else
				bt_dev_err(hdev, "Failed to suspend the device for Barrot 8041a02 receive-issue workaround");

			pm_runtime_forbid(&data->udev->dev);

			device_set_wakeup_capable(&data->udev->dev, false);
			/* Re-enable autosuspend if this was requested */
			if (enable_autosuspend)
				usb_enable_autosuspend(data->udev);
		}
	}

	kfree_skb(skb);

	return 0;
}

static const struct firmware *btusb_setup_intel_get_fw(struct hci_dev *hdev,
						       struct intel_version *ver)
{
	const struct firmware *fw;
	char fwname[64];
	int ret;

	snprintf(fwname, sizeof(fwname),
		 "intel/ibt-hw-%x.%x.%x-fw-%x.%x.%x.%x.%x.bseq",
		 ver->hw_platform, ver->hw_variant, ver->hw_revision,
		 ver->fw_variant,  ver->fw_revision, ver->fw_build_num,
		 ver->fw_build_ww, ver->fw_build_yy);

	ret = request_firmware(&fw, fwname, &hdev->dev);
	if (ret < 0) {
		if (ret == -EINVAL) {
			bt_dev_err(hdev, "Intel firmware file request failed (%d)",
				   ret);
			return NULL;
		}

		bt_dev_err(hdev, "failed to open Intel firmware file: %s (%d)",
			   fwname, ret);

		/* If the correct firmware patch file is not found, use the
		 * default firmware patch file instead
		 */
		snprintf(fwname, sizeof(fwname), "intel/ibt-hw-%x.%x.bseq",
			 ver->hw_platform, ver->hw_variant);
		if (request_firmware(&fw, fwname, &hdev->dev) < 0) {
			bt_dev_err(hdev, "failed to open default fw file: %s",
				   fwname);
			return NULL;
		}
	}

	bt_dev_info(hdev, "Intel Bluetooth firmware file: %s", fwname);

	return fw;
}

static int btusb_setup_intel_patching(struct hci_dev *hdev,
				      const struct firmware *fw,
				      const u8 **fw_ptr, int *disable_patch)
{
	struct sk_buff *skb;
	struct hci_command_hdr *cmd;
	const u8 *cmd_param;
	struct hci_event_hdr *evt = NULL;
	const u8 *evt_param = NULL;
	int remain = fw->size - (*fw_ptr - fw->data);

	/* The first byte indicates the types of the patch command or event.
	 * 0x01 means HCI command and 0x02 is HCI event. If the first bytes
	 * in the current firmware buffer doesn't start with 0x01 or
	 * the size of remain buffer is smaller than HCI command header,
	 * the firmware file is corrupted and it should stop the patching
	 * process.
	 */
	if (remain > HCI_COMMAND_HDR_SIZE && *fw_ptr[0] != 0x01) {
		bt_dev_err(hdev, "Intel fw corrupted: invalid cmd read");
		return -EINVAL;
	}
	(*fw_ptr)++;
	remain--;

	cmd = (struct hci_command_hdr *)(*fw_ptr);
	*fw_ptr += sizeof(*cmd);
	remain -= sizeof(*cmd);

	/* Ensure that the remain firmware data is long enough than the length
	 * of command parameter. If not, the firmware file is corrupted.
	 */
	if (remain < cmd->plen) {
		bt_dev_err(hdev, "Intel fw corrupted: invalid cmd len");
		return -EFAULT;
	}

	/* If there is a command that loads a patch in the firmware
	 * file, then enable the patch upon success, otherwise just
	 * disable the manufacturer mode, for example patch activation
	 * is not required when the default firmware patch file is used
	 * because there are no patch data to load.
	 */
	if (*disable_patch && le16_to_cpu(cmd->opcode) == 0xfc8e)
		*disable_patch = 0;

	cmd_param = *fw_ptr;
	*fw_ptr += cmd->plen;
	remain -= cmd->plen;

	/* This reads the expected events when the above command is sent to the
	 * device. Some vendor commands expects more than one events, for
	 * example command status event followed by vendor specific event.
	 * For this case, it only keeps the last expected event. so the command
	 * can be sent with __hci_cmd_sync_ev() which returns the sk_buff of
	 * last expected event.
	 */
	while (remain > HCI_EVENT_HDR_SIZE && *fw_ptr[0] == 0x02) {
		(*fw_ptr)++;
		remain--;

		evt = (struct hci_event_hdr *)(*fw_ptr);
		*fw_ptr += sizeof(*evt);
		remain -= sizeof(*evt);

		if (remain < evt->plen) {
			bt_dev_err(hdev, "Intel fw corrupted: invalid evt len");
			return -EFAULT;
		}

		evt_param = *fw_ptr;
		*fw_ptr += evt->plen;
		remain -= evt->plen;
	}

	/* Every HCI commands in the firmware file has its correspond event.
	 * If event is not found or remain is smaller than zero, the firmware
	 * file is corrupted.
	 */
	if (!evt || !evt_param || remain < 0) {
		bt_dev_err(hdev, "Intel fw corrupted: invalid evt read");
		return -EFAULT;
	}

	skb = __hci_cmd_sync_ev(hdev, le16_to_cpu(cmd->opcode), cmd->plen,
				cmd_param, evt->evt, HCI_INIT_TIMEOUT);
	if (IS_ERR(skb)) {
		bt_dev_err(hdev, "sending Intel patch command (0x%4.4x) failed (%ld)",
			   cmd->opcode, PTR_ERR(skb));
		return PTR_ERR(skb);
	}

	/* It ensures that the returned event matches the event data read from
	 * the firmware file. At fist, it checks the length and then
	 * the contents of the event.
	 */
	if (skb->len != evt->plen) {
		bt_dev_err(hdev, "mismatch event length (opcode 0x%4.4x)",
			   le16_to_cpu(cmd->opcode));
		kfree_skb(skb);
		return -EFAULT;
	}

	if (memcmp(skb->data, evt_param, evt->plen)) {
		bt_dev_err(hdev, "mismatch event parameter (opcode 0x%4.4x)",
			   le16_to_cpu(cmd->opcode));
		kfree_skb(skb);
		return -EFAULT;
	}
	kfree_skb(skb);

	return 0;
}

static int btusb_setup_intel(struct hci_dev *hdev)
{
	struct sk_buff *skb;
	const struct firmware *fw;
	const u8 *fw_ptr;
	int disable_patch, err;
	struct intel_version ver;

	BT_DBG("%s", hdev->name);

	/* The controller has a bug with the first HCI command sent to it
	 * returning number of completed commands as zero. This would stall the
	 * command processing in the Bluetooth core.
	 *
	 * As a workaround, send HCI Reset command first which will reset the
	 * number of completed commands and allow normal command processing
	 * from now on.
	 */
	skb = __hci_cmd_sync(hdev, HCI_OP_RESET, 0, NULL, HCI_INIT_TIMEOUT);
	if (IS_ERR(skb)) {
		bt_dev_err(hdev, "sending initial HCI reset command failed (%ld)",
			   PTR_ERR(skb));
		return PTR_ERR(skb);
	}
	kfree_skb(skb);

	/* Read Intel specific controller version first to allow selection of
	 * which firmware file to load.
	 *
	 * The returned information are hardware variant and revision plus
	 * firmware variant, revision and build number.
	 */
	err = btintel_read_version(hdev, &ver);
	if (err)
		return err;

	bt_dev_info(hdev, "read Intel version: %02x%02x%02x%02x%02x%02x%02x%02x%02x",
		    ver.hw_platform, ver.hw_variant, ver.hw_revision,
		    ver.fw_variant,  ver.fw_revision, ver.fw_build_num,
		    ver.fw_build_ww, ver.fw_build_yy, ver.fw_patch_num);

	/* fw_patch_num indicates the version of patch the device currently
	 * have. If there is no patch data in the device, it is always 0x00.
	 * So, if it is other than 0x00, no need to patch the device again.
	 */
	if (ver.fw_patch_num) {
		bt_dev_info(hdev, "Intel device is already patched. "
			    "patch num: %02x", ver.fw_patch_num);
		goto complete;
	}

	/* Opens the firmware patch file based on the firmware version read
	 * from the controller. If it fails to open the matching firmware
	 * patch file, it tries to open the default firmware patch file.
	 * If no patch file is found, allow the device to operate without
	 * a patch.
	 */
	fw = btusb_setup_intel_get_fw(hdev, &ver);
	if (!fw)
		goto complete;
	fw_ptr = fw->data;

	/* Enable the manufacturer mode of the controller.
	 * Only while this mode is enabled, the driver can download the
	 * firmware patch data and configuration parameters.
	 */
	err = btintel_enter_mfg(hdev);
	if (err) {
		release_firmware(fw);
		return err;
	}

	disable_patch = 1;

	/* The firmware data file consists of list of Intel specific HCI
	 * commands and its expected events. The first byte indicates the
	 * type of the message, either HCI command or HCI event.
	 *
	 * It reads the command and its expected event from the firmware file,
	 * and send to the controller. Once __hci_cmd_sync_ev() returns,
	 * the returned event is compared with the event read from the firmware
	 * file and it will continue until all the messages are downloaded to
	 * the controller.
	 *
	 * Once the firmware patching is completed successfully,
	 * the manufacturer mode is disabled with reset and activating the
	 * downloaded patch.
	 *
	 * If the firmware patching fails, the manufacturer mode is
	 * disabled with reset and deactivating the patch.
	 *
	 * If the default patch file is used, no reset is done when disabling
	 * the manufacturer.
	 */
	while (fw->size > fw_ptr - fw->data) {
		int ret;

		ret = btusb_setup_intel_patching(hdev, fw, &fw_ptr,
						 &disable_patch);
		if (ret < 0)
			goto exit_mfg_deactivate;
	}

	release_firmware(fw);

	if (disable_patch)
		goto exit_mfg_disable;

	/* Patching completed successfully and disable the manufacturer mode
	 * with reset and activate the downloaded firmware patches.
	 */
	err = btintel_exit_mfg(hdev, true, true);
	if (err)
		return err;

	/* Need build number for downloaded fw patches in
	 * every power-on boot
	 */
       err = btintel_read_version(hdev, &ver);
       if (err)
               return err;
       bt_dev_info(hdev, "Intel BT fw patch 0x%02x completed & activated",
		   ver.fw_patch_num);

	goto complete;

exit_mfg_disable:
	/* Disable the manufacturer mode without reset */
	err = btintel_exit_mfg(hdev, false, false);
	if (err)
		return err;

	bt_dev_info(hdev, "Intel firmware patch completed");

	goto complete;

exit_mfg_deactivate:
	release_firmware(fw);

	/* Patching failed. Disable the manufacturer mode with reset and
	 * deactivate the downloaded firmware patches.
	 */
	err = btintel_exit_mfg(hdev, true, false);
	if (err)
		return err;

	bt_dev_info(hdev, "Intel firmware patch completed and deactivated");

complete:
	/* Set the event mask for Intel specific vendor events. This enables
	 * a few extra events that are useful during general operation.
	 */
	btintel_set_event_mask_mfg(hdev, false);

	btintel_check_bdaddr(hdev);
	return 0;
}

static int inject_cmd_complete(struct hci_dev *hdev, __u16 opcode)
{
	struct sk_buff *skb;
	struct hci_event_hdr *hdr;
	struct hci_ev_cmd_complete *evt;

	skb = bt_skb_alloc(sizeof(*hdr) + sizeof(*evt) + 1, GFP_KERNEL);
	if (!skb)
		return -ENOMEM;

	hdr = skb_put(skb, sizeof(*hdr));
	hdr->evt = HCI_EV_CMD_COMPLETE;
	hdr->plen = sizeof(*evt) + 1;

	evt = skb_put(skb, sizeof(*evt));
	evt->ncmd = 0x01;
	evt->opcode = cpu_to_le16(opcode);

	skb_put_u8(skb, 0x00);

	hci_skb_pkt_type(skb) = HCI_EVENT_PKT;

	return hci_recv_frame(hdev, skb);
}

static int btusb_recv_bulk_intel(struct btusb_data *data, void *buffer,
				 int count)
{
	/* When the device is in bootloader mode, then it can send
	 * events via the bulk endpoint. These events are treated the
	 * same way as the ones received from the interrupt endpoint.
	 */
	if (test_bit(BTUSB_BOOTLOADER, &data->flags))
		return btusb_recv_intr(data, buffer, count);

	return btusb_recv_bulk(data, buffer, count);
}

static void btusb_intel_bootup(struct btusb_data *data, const void *ptr,
			       unsigned int len)
{
	const struct intel_bootup *evt = ptr;

	if (len != sizeof(*evt))
		return;

	if (test_and_clear_bit(BTUSB_BOOTING, &data->flags))
		wake_up_bit(&data->flags, BTUSB_BOOTING);
}

static void btusb_intel_secure_send_result(struct btusb_data *data,
					   const void *ptr, unsigned int len)
{
	const struct intel_secure_send_result *evt = ptr;

	if (len != sizeof(*evt))
		return;

	if (evt->result)
		set_bit(BTUSB_FIRMWARE_FAILED, &data->flags);

	if (test_and_clear_bit(BTUSB_DOWNLOADING, &data->flags) &&
	    test_bit(BTUSB_FIRMWARE_LOADED, &data->flags))
		wake_up_bit(&data->flags, BTUSB_DOWNLOADING);
}

static int btusb_recv_event_intel(struct hci_dev *hdev, struct sk_buff *skb)
{
	struct btusb_data *data = hci_get_drvdata(hdev);

	if (test_bit(BTUSB_BOOTLOADER, &data->flags)) {
		struct hci_event_hdr *hdr = (void *)skb->data;

		if (skb->len > HCI_EVENT_HDR_SIZE && hdr->evt == 0xff &&
		    hdr->plen > 0) {
			const void *ptr = skb->data + HCI_EVENT_HDR_SIZE + 1;
			unsigned int len = skb->len - HCI_EVENT_HDR_SIZE - 1;

			switch (skb->data[2]) {
			case 0x02:
				/* When switching to the operational firmware
				 * the device sends a vendor specific event
				 * indicating that the bootup completed.
				 */
				btusb_intel_bootup(data, ptr, len);
				break;
			case 0x06:
				/* When the firmware loading completes the
				 * device sends out a vendor specific event
				 * indicating the result of the firmware
				 * loading.
				 */
				btusb_intel_secure_send_result(data, ptr, len);
				break;
			}
		}
	}

	return hci_recv_frame(hdev, skb);
}

static int btusb_send_frame_intel(struct hci_dev *hdev, struct sk_buff *skb)
{
	struct btusb_data *data = hci_get_drvdata(hdev);
	struct urb *urb;

	BT_DBG("%s", hdev->name);

	switch (hci_skb_pkt_type(skb)) {
	case HCI_COMMAND_PKT:
		if (test_bit(BTUSB_BOOTLOADER, &data->flags)) {
			struct hci_command_hdr *cmd = (void *)skb->data;
			__u16 opcode = le16_to_cpu(cmd->opcode);

			/* When in bootloader mode and the command 0xfc09
			 * is received, it needs to be send down the
			 * bulk endpoint. So allocate a bulk URB instead.
			 */
			if (opcode == 0xfc09)
				urb = alloc_bulk_urb(hdev, skb);
			else
				urb = alloc_ctrl_urb(hdev, skb);

			/* When the 0xfc01 command is issued to boot into
			 * the operational firmware, it will actually not
			 * send a command complete event. To keep the flow
			 * control working inject that event here.
			 */
			if (opcode == 0xfc01)
				inject_cmd_complete(hdev, opcode);
		} else {
			urb = alloc_ctrl_urb(hdev, skb);
		}
		if (IS_ERR(urb))
			return PTR_ERR(urb);

		hdev->stat.cmd_tx++;
		return submit_or_queue_tx_urb(hdev, urb);

	case HCI_ACLDATA_PKT:
		urb = alloc_bulk_urb(hdev, skb);
		if (IS_ERR(urb))
			return PTR_ERR(urb);

		hdev->stat.acl_tx++;
		return submit_or_queue_tx_urb(hdev, urb);

	case HCI_SCODATA_PKT:
		if (hci_conn_num(hdev, SCO_LINK) < 1)
			return -ENODEV;

		urb = alloc_isoc_urb(hdev, skb);
		if (IS_ERR(urb))
			return PTR_ERR(urb);

		hdev->stat.sco_tx++;
		return submit_tx_urb(hdev, urb);
	}

	return -EILSEQ;
}

static int btusb_setup_intel_new_get_fw_name(struct intel_version *ver,
					     struct intel_boot_params *params,
					     char *fw_name, size_t len,
					     const char *suffix)
{
	switch (ver->hw_variant) {
	case 0x0b:	/* SfP */
	case 0x0c:	/* WsP */
		snprintf(fw_name, len, "intel/ibt-%u-%u.%s",
			le16_to_cpu(ver->hw_variant),
			le16_to_cpu(params->dev_revid),
			suffix);
		break;
	case 0x11:	/* JfP */
	case 0x12:	/* ThP */
	case 0x13:	/* HrP */
	case 0x14:	/* CcP */
		snprintf(fw_name, len, "intel/ibt-%u-%u-%u.%s",
			le16_to_cpu(ver->hw_variant),
			le16_to_cpu(ver->hw_revision),
			le16_to_cpu(ver->fw_revision),
			suffix);
		break;
	default:
		return -EINVAL;
	}

	return 0;
}

static void btusb_setup_intel_newgen_get_fw_name(const struct intel_version_tlv *ver_tlv,
						 char *fw_name, size_t len,
						 const char *suffix)
{
	/* The firmware file name for new generation controllers will be
	 * ibt-<cnvi_top type+cnvi_top step>-<cnvr_top type+cnvr_top step>
	 */
	snprintf(fw_name, len, "intel/ibt-%04x-%04x.%s",
		 INTEL_CNVX_TOP_PACK_SWAB(INTEL_CNVX_TOP_TYPE(ver_tlv->cnvi_top),
					  INTEL_CNVX_TOP_STEP(ver_tlv->cnvi_top)),
		 INTEL_CNVX_TOP_PACK_SWAB(INTEL_CNVX_TOP_TYPE(ver_tlv->cnvr_top),
					  INTEL_CNVX_TOP_STEP(ver_tlv->cnvr_top)),
		 suffix);
}

static int btusb_download_wait(struct hci_dev *hdev, ktime_t calltime, int msec)
{
	struct btusb_data *data = hci_get_drvdata(hdev);
	ktime_t delta, rettime;
	unsigned long long duration;
	int err;

	set_bit(BTUSB_FIRMWARE_LOADED, &data->flags);

	bt_dev_info(hdev, "Waiting for firmware download to complete");

	err = wait_on_bit_timeout(&data->flags, BTUSB_DOWNLOADING,
				  TASK_INTERRUPTIBLE,
				  msecs_to_jiffies(msec));
	if (err == -EINTR) {
		bt_dev_err(hdev, "Firmware loading interrupted");
		return err;
	}

	if (err) {
		bt_dev_err(hdev, "Firmware loading timeout");
		return -ETIMEDOUT;
	}

	if (test_bit(BTUSB_FIRMWARE_FAILED, &data->flags)) {
		bt_dev_err(hdev, "Firmware loading failed");
		return -ENOEXEC;
	}

	rettime = ktime_get();
	delta = ktime_sub(rettime, calltime);
	duration = (unsigned long long)ktime_to_ns(delta) >> 10;

	bt_dev_info(hdev, "Firmware loaded in %llu usecs", duration);

	return 0;
}

static int btusb_intel_download_firmware_newgen(struct hci_dev *hdev,
						struct intel_version_tlv *ver,
						u32 *boot_param)
{
	const struct firmware *fw;
	char fwname[64];
	int err;
	struct btusb_data *data = hci_get_drvdata(hdev);
	ktime_t calltime;

	if (!ver || !boot_param)
		return -EINVAL;

	/* The firmware variant determines if the device is in bootloader
	 * mode or is running operational firmware. The value 0x03 identifies
	 * the bootloader and the value 0x23 identifies the operational
	 * firmware.
	 *
	 * When the operational firmware is already present, then only
	 * the check for valid Bluetooth device address is needed. This
	 * determines if the device will be added as configured or
	 * unconfigured controller.
	 *
	 * It is not possible to use the Secure Boot Parameters in this
	 * case since that command is only available in bootloader mode.
	 */
	if (ver->img_type == 0x03) {
		clear_bit(BTUSB_BOOTLOADER, &data->flags);
		btintel_check_bdaddr(hdev);
	}

	/* If the OTP has no valid Bluetooth device address, then there will
	 * also be no valid address for the operational firmware.
	 */
	if (!bacmp(&ver->otp_bd_addr, BDADDR_ANY)) {
		bt_dev_info(hdev, "No device address configured");
		set_bit(HCI_QUIRK_INVALID_BDADDR, &hdev->quirks);
	}

	btusb_setup_intel_newgen_get_fw_name(ver, fwname, sizeof(fwname), "sfi");
	err = firmware_request_nowarn(&fw, fwname, &hdev->dev);
	if (err < 0) {
<<<<<<< HEAD
		bt_dev_err(hdev, "Failed to load Intel firmware file %s (%d)",
			   fwname, err);
=======
		if (!test_bit(BTUSB_BOOTLOADER, &data->flags)) {
			/* Firmware has already been loaded */
			set_bit(BTUSB_FIRMWARE_LOADED, &data->flags);
			return 0;
		}

		bt_dev_err(hdev, "Failed to load Intel firmware file %s (%d)",
			   fwname, err);

>>>>>>> 8e0eb2fb
		return err;
	}

	bt_dev_info(hdev, "Found device firmware: %s", fwname);

	if (fw->size < 644) {
		bt_dev_err(hdev, "Invalid size of firmware file (%zu)",
			   fw->size);
		err = -EBADF;
		goto done;
	}

	calltime = ktime_get();

	set_bit(BTUSB_DOWNLOADING, &data->flags);

	/* Start firmware downloading and get boot parameter */
	err = btintel_download_firmware_newgen(hdev, ver, fw, boot_param,
					       INTEL_HW_VARIANT(ver->cnvi_bt),
					       ver->sbe_type);
	if (err < 0) {
		if (err == -EALREADY) {
			/* Firmware has already been loaded */
			set_bit(BTUSB_FIRMWARE_LOADED, &data->flags);
			err = 0;
			goto done;
		}

		/* When FW download fails, send Intel Reset to retry
		 * FW download.
		 */
		btintel_reset_to_bootloader(hdev);
		goto done;
	}

	/* Before switching the device into operational mode and with that
	 * booting the loaded firmware, wait for the bootloader notification
	 * that all fragments have been successfully received.
	 *
	 * When the event processing receives the notification, then the
	 * BTUSB_DOWNLOADING flag will be cleared.
	 *
	 * The firmware loading should not take longer than 5 seconds
	 * and thus just timeout if that happens and fail the setup
	 * of this device.
	 */
	err = btusb_download_wait(hdev, calltime, 5000);
	if (err == -ETIMEDOUT)
		btintel_reset_to_bootloader(hdev);

done:
	release_firmware(fw);
	return err;
}

static int btusb_intel_download_firmware(struct hci_dev *hdev,
					 struct intel_version *ver,
					 struct intel_boot_params *params,
					 u32 *boot_param)
{
	const struct firmware *fw;
	char fwname[64];
	int err;
	struct btusb_data *data = hci_get_drvdata(hdev);
	ktime_t calltime;

	if (!ver || !params)
		return -EINVAL;

	/* The firmware variant determines if the device is in bootloader
	 * mode or is running operational firmware. The value 0x06 identifies
	 * the bootloader and the value 0x23 identifies the operational
	 * firmware.
	 *
	 * When the operational firmware is already present, then only
	 * the check for valid Bluetooth device address is needed. This
	 * determines if the device will be added as configured or
	 * unconfigured controller.
	 *
	 * It is not possible to use the Secure Boot Parameters in this
	 * case since that command is only available in bootloader mode.
	 */
	if (ver->fw_variant == 0x23) {
		clear_bit(BTUSB_BOOTLOADER, &data->flags);
		btintel_check_bdaddr(hdev);

		/* SfP and WsP don't seem to update the firmware version on file
		 * so version checking is currently possible.
		 */
		switch (ver->hw_variant) {
		case 0x0b:	/* SfP */
		case 0x0c:	/* WsP */
			return 0;
		}

		/* Proceed to download to check if the version matches */
		goto download;
	}

	/* Read the secure boot parameters to identify the operating
	 * details of the bootloader.
	 */
	err = btintel_read_boot_params(hdev, params);
	if (err)
		return err;

	/* It is required that every single firmware fragment is acknowledged
	 * with a command complete event. If the boot parameters indicate
	 * that this bootloader does not send them, then abort the setup.
	 */
	if (params->limited_cce != 0x00) {
		bt_dev_err(hdev, "Unsupported Intel firmware loading method (%u)",
			   params->limited_cce);
		return -EINVAL;
	}

	/* If the OTP has no valid Bluetooth device address, then there will
	 * also be no valid address for the operational firmware.
	 */
	if (!bacmp(&params->otp_bdaddr, BDADDR_ANY)) {
		bt_dev_info(hdev, "No device address configured");
		set_bit(HCI_QUIRK_INVALID_BDADDR, &hdev->quirks);
	}

download:
	/* With this Intel bootloader only the hardware variant and device
	 * revision information are used to select the right firmware for SfP
	 * and WsP.
	 *
	 * The firmware filename is ibt-<hw_variant>-<dev_revid>.sfi.
	 *
	 * Currently the supported hardware variants are:
	 *   11 (0x0b) for iBT3.0 (LnP/SfP)
	 *   12 (0x0c) for iBT3.5 (WsP)
	 *
	 * For ThP/JfP and for future SKU's, the FW name varies based on HW
	 * variant, HW revision and FW revision, as these are dependent on CNVi
	 * and RF Combination.
	 *
	 *   17 (0x11) for iBT3.5 (JfP)
	 *   18 (0x12) for iBT3.5 (ThP)
	 *
	 * The firmware file name for these will be
	 * ibt-<hw_variant>-<hw_revision>-<fw_revision>.sfi.
	 *
	 */
	err = btusb_setup_intel_new_get_fw_name(ver, params, fwname,
						sizeof(fwname), "sfi");
	if (err < 0) {
<<<<<<< HEAD
=======
		if (!test_bit(BTUSB_BOOTLOADER, &data->flags)) {
			/* Firmware has already been loaded */
			set_bit(BTUSB_FIRMWARE_LOADED, &data->flags);
			return 0;
		}

>>>>>>> 8e0eb2fb
		bt_dev_err(hdev, "Unsupported Intel firmware naming");
		return -EINVAL;
	}

	err = firmware_request_nowarn(&fw, fwname, &hdev->dev);
	if (err < 0) {
<<<<<<< HEAD
=======
		if (!test_bit(BTUSB_BOOTLOADER, &data->flags)) {
			/* Firmware has already been loaded */
			set_bit(BTUSB_FIRMWARE_LOADED, &data->flags);
			return 0;
		}

>>>>>>> 8e0eb2fb
		bt_dev_err(hdev, "Failed to load Intel firmware file %s (%d)",
			   fwname, err);
		return err;
	}

	bt_dev_info(hdev, "Found device firmware: %s", fwname);

	if (fw->size < 644) {
		bt_dev_err(hdev, "Invalid size of firmware file (%zu)",
			   fw->size);
		err = -EBADF;
		goto done;
	}

	calltime = ktime_get();

	set_bit(BTUSB_DOWNLOADING, &data->flags);

	/* Start firmware downloading and get boot parameter */
	err = btintel_download_firmware(hdev, ver, fw, boot_param);
	if (err < 0) {
		if (err == -EALREADY) {
			/* Firmware has already been loaded */
			set_bit(BTUSB_FIRMWARE_LOADED, &data->flags);
			err = 0;
			goto done;
		}

		/* When FW download fails, send Intel Reset to retry
		 * FW download.
		 */
		btintel_reset_to_bootloader(hdev);
		goto done;
	}

	/* Before switching the device into operational mode and with that
	 * booting the loaded firmware, wait for the bootloader notification
	 * that all fragments have been successfully received.
	 *
	 * When the event processing receives the notification, then the
	 * BTUSB_DOWNLOADING flag will be cleared.
	 *
	 * The firmware loading should not take longer than 5 seconds
	 * and thus just timeout if that happens and fail the setup
	 * of this device.
	 */
	err = btusb_download_wait(hdev, calltime, 5000);
	if (err == -ETIMEDOUT)
		btintel_reset_to_bootloader(hdev);

done:
	release_firmware(fw);
	return err;
}

static int btusb_boot_wait(struct hci_dev *hdev, ktime_t calltime, int msec)
{
	struct btusb_data *data = hci_get_drvdata(hdev);
	ktime_t delta, rettime;
	unsigned long long duration;
	int err;

	bt_dev_info(hdev, "Waiting for device to boot");

	err = wait_on_bit_timeout(&data->flags, BTUSB_BOOTING,
				  TASK_INTERRUPTIBLE,
				  msecs_to_jiffies(msec));
	if (err == -EINTR) {
		bt_dev_err(hdev, "Device boot interrupted");
		return -EINTR;
	}

	if (err) {
		bt_dev_err(hdev, "Device boot timeout");
		return -ETIMEDOUT;
	}

	rettime = ktime_get();
	delta = ktime_sub(rettime, calltime);
	duration = (unsigned long long) ktime_to_ns(delta) >> 10;

	bt_dev_info(hdev, "Device booted in %llu usecs", duration);

	return 0;
}

static int btusb_intel_boot(struct hci_dev *hdev, u32 boot_addr)
{
	struct btusb_data *data = hci_get_drvdata(hdev);
	ktime_t calltime;
	int err;

	calltime = ktime_get();

	set_bit(BTUSB_BOOTING, &data->flags);

	err = btintel_send_intel_reset(hdev, boot_addr);
	if (err) {
		bt_dev_err(hdev, "Intel Soft Reset failed (%d)", err);
		btintel_reset_to_bootloader(hdev);
		return err;
	}

	/* The bootloader will not indicate when the device is ready. This
	 * is done by the operational firmware sending bootup notification.
	 *
	 * Booting into operational firmware should not take longer than
	 * 1 second. However if that happens, then just fail the setup
	 * since something went wrong.
	 */
	err = btusb_boot_wait(hdev, calltime, 1000);
	if (err == -ETIMEDOUT)
		btintel_reset_to_bootloader(hdev);

	return err;
}

static int btusb_setup_intel_new(struct hci_dev *hdev)
{
	struct btusb_data *data = hci_get_drvdata(hdev);
	struct intel_version ver;
	struct intel_boot_params params;
	u32 boot_param;
	char ddcname[64];
	int err;
	struct intel_debug_features features;

	BT_DBG("%s", hdev->name);

	/* Set the default boot parameter to 0x0 and it is updated to
	 * SKU specific boot parameter after reading Intel_Write_Boot_Params
	 * command while downloading the firmware.
	 */
	boot_param = 0x00000000;

	/* Read the Intel version information to determine if the device
	 * is in bootloader mode or if it already has operational firmware
	 * loaded.
	 */
	err = btintel_read_version(hdev, &ver);
	if (err) {
		bt_dev_err(hdev, "Intel Read version failed (%d)", err);
		btintel_reset_to_bootloader(hdev);
		return err;
	}

	err = btintel_version_info(hdev, &ver);
	if (err)
		return err;

	err = btusb_intel_download_firmware(hdev, &ver, &params, &boot_param);
	if (err)
		return err;

	/* controller is already having an operational firmware */
	if (ver.fw_variant == 0x23)
		goto finish;

	err = btusb_intel_boot(hdev, boot_param);
	if (err)
		return err;

	clear_bit(BTUSB_BOOTLOADER, &data->flags);

	err = btusb_setup_intel_new_get_fw_name(&ver, &params, ddcname,
						sizeof(ddcname), "ddc");

	if (err < 0) {
		bt_dev_err(hdev, "Unsupported Intel firmware naming");
	} else {
		/* Once the device is running in operational mode, it needs to
		 * apply the device configuration (DDC) parameters.
		 *
		 * The device can work without DDC parameters, so even if it
		 * fails to load the file, no need to fail the setup.
		 */
		btintel_load_ddc_config(hdev, ddcname);
	}

	/* Read the Intel supported features and if new exception formats
	 * supported, need to load the additional DDC config to enable.
	 */
	btintel_read_debug_features(hdev, &features);

	/* Set DDC mask for available debug features */
	btintel_set_debug_features(hdev, &features);

	/* Read the Intel version information after loading the FW  */
	err = btintel_read_version(hdev, &ver);
	if (err)
		return err;

	btintel_version_info(hdev, &ver);

finish:
	/* All Intel controllers that support the Microsoft vendor
	 * extension are using 0xFC1E for VsMsftOpCode.
	 */
	switch (ver.hw_variant) {
	case 0x11:	/* JfP */
	case 0x12:	/* ThP */
	case 0x13:	/* HrP */
	case 0x14:	/* CcP */
		hci_set_msft_opcode(hdev, 0xFC1E);
		break;
	}

	/* Set the event mask for Intel specific vendor events. This enables
	 * a few extra events that are useful during general operation. It
	 * does not enable any debugging related events.
	 *
	 * The device will function correctly without these events enabled
	 * and thus no need to fail the setup.
	 */
	btintel_set_event_mask(hdev, false);

	return 0;
}

static int btusb_setup_intel_newgen(struct hci_dev *hdev)
{
	struct btusb_data *data = hci_get_drvdata(hdev);
	u32 boot_param;
	char ddcname[64];
	int err;
	struct intel_debug_features features;
	struct intel_version_tlv version;

	bt_dev_dbg(hdev, "");

	/* Set the default boot parameter to 0x0 and it is updated to
	 * SKU specific boot parameter after reading Intel_Write_Boot_Params
	 * command while downloading the firmware.
	 */
	boot_param = 0x00000000;

	/* Read the Intel version information to determine if the device
	 * is in bootloader mode or if it already has operational firmware
	 * loaded.
	 */
	err = btintel_read_version_tlv(hdev, &version);
	if (err) {
		bt_dev_err(hdev, "Intel Read version failed (%d)", err);
		btintel_reset_to_bootloader(hdev);
		return err;
	}

	err = btintel_version_info_tlv(hdev, &version);
	if (err)
		return err;

	err = btusb_intel_download_firmware_newgen(hdev, &version, &boot_param);
	if (err)
		return err;

	/* check if controller is already having an operational firmware */
	if (version.img_type == 0x03)
		goto finish;

	err = btusb_intel_boot(hdev, boot_param);
	if (err)
		return err;

	clear_bit(BTUSB_BOOTLOADER, &data->flags);

	btusb_setup_intel_newgen_get_fw_name(&version, ddcname, sizeof(ddcname),
					     "ddc");
	/* Once the device is running in operational mode, it needs to
	 * apply the device configuration (DDC) parameters.
	 *
	 * The device can work without DDC parameters, so even if it
	 * fails to load the file, no need to fail the setup.
	 */
	btintel_load_ddc_config(hdev, ddcname);

	/* Read the Intel supported features and if new exception formats
	 * supported, need to load the additional DDC config to enable.
	 */
	btintel_read_debug_features(hdev, &features);

	/* Set DDC mask for available debug features */
	btintel_set_debug_features(hdev, &features);

	/* Read the Intel version information after loading the FW  */
	err = btintel_read_version_tlv(hdev, &version);
	if (err)
		return err;

	btintel_version_info_tlv(hdev, &version);

finish:
	/* Set the event mask for Intel specific vendor events. This enables
	 * a few extra events that are useful during general operation. It
	 * does not enable any debugging related events.
	 *
	 * The device will function correctly without these events enabled
	 * and thus no need to fail the setup.
	 */
	btintel_set_event_mask(hdev, false);

	return 0;
}
static int btusb_shutdown_intel(struct hci_dev *hdev)
{
	struct sk_buff *skb;
	long ret;

	/* In the shutdown sequence where Bluetooth is turned off followed
	 * by WiFi being turned off, turning WiFi back on causes issue with
	 * the RF calibration.
	 *
	 * To ensure that any RF activity has been stopped, issue HCI Reset
	 * command to clear all ongoing activity including advertising,
	 * scanning etc.
	 */
	skb = __hci_cmd_sync(hdev, HCI_OP_RESET, 0, NULL, HCI_INIT_TIMEOUT);
	if (IS_ERR(skb)) {
		ret = PTR_ERR(skb);
		bt_dev_err(hdev, "HCI reset during shutdown failed");
		return ret;
	}
	kfree_skb(skb);

	/* Some platforms have an issue with BT LED when the interface is
	 * down or BT radio is turned off, which takes 5 seconds to BT LED
	 * goes off. This command turns off the BT LED immediately.
	 */
	skb = __hci_cmd_sync(hdev, 0xfc3f, 0, NULL, HCI_INIT_TIMEOUT);
	if (IS_ERR(skb)) {
		ret = PTR_ERR(skb);
		bt_dev_err(hdev, "turning off Intel device LED failed");
		return ret;
	}
	kfree_skb(skb);

	return 0;
}

static int btusb_shutdown_intel_new(struct hci_dev *hdev)
{
	struct sk_buff *skb;

	/* Send HCI Reset to the controller to stop any BT activity which
	 * were triggered. This will help to save power and maintain the
	 * sync b/w Host and controller
	 */
	skb = __hci_cmd_sync(hdev, HCI_OP_RESET, 0, NULL, HCI_INIT_TIMEOUT);
	if (IS_ERR(skb)) {
		bt_dev_err(hdev, "HCI reset during shutdown failed");
		return PTR_ERR(skb);
	}
	kfree_skb(skb);

	return 0;
}

#define FIRMWARE_MT7663		"mediatek/mt7663pr2h.bin"
#define FIRMWARE_MT7668		"mediatek/mt7668pr2h.bin"

#define HCI_WMT_MAX_EVENT_SIZE		64
/* It is for mt79xx download rom patch*/
#define MTK_FW_ROM_PATCH_HEADER_SIZE	32
#define MTK_FW_ROM_PATCH_GD_SIZE	64
#define MTK_FW_ROM_PATCH_SEC_MAP_SIZE	64
#define MTK_SEC_MAP_COMMON_SIZE	12
#define MTK_SEC_MAP_NEED_SEND_SIZE	52

enum {
	BTMTK_WMT_PATCH_DWNLD = 0x1,
	BTMTK_WMT_FUNC_CTRL = 0x6,
	BTMTK_WMT_RST = 0x7,
	BTMTK_WMT_SEMAPHORE = 0x17,
};

enum {
	BTMTK_WMT_INVALID,
	BTMTK_WMT_PATCH_UNDONE,
	BTMTK_WMT_PATCH_PROGRESS,
	BTMTK_WMT_PATCH_DONE,
	BTMTK_WMT_ON_UNDONE,
	BTMTK_WMT_ON_DONE,
	BTMTK_WMT_ON_PROGRESS,
};

struct btmtk_wmt_hdr {
	u8	dir;
	u8	op;
	__le16	dlen;
	u8	flag;
} __packed;

struct btmtk_hci_wmt_cmd {
	struct btmtk_wmt_hdr hdr;
	u8 data[];
} __packed;

struct btmtk_hci_wmt_evt {
	struct hci_event_hdr hhdr;
	struct btmtk_wmt_hdr whdr;
} __packed;

struct btmtk_hci_wmt_evt_funcc {
	struct btmtk_hci_wmt_evt hwhdr;
	__be16 status;
} __packed;

struct btmtk_tci_sleep {
	u8 mode;
	__le16 duration;
	__le16 host_duration;
	u8 host_wakeup_pin;
	u8 time_compensation;
} __packed;

struct btmtk_hci_wmt_params {
	u8 op;
	u8 flag;
	u16 dlen;
	const void *data;
	u32 *status;
};

struct btmtk_patch_header {
	u8 datetime[16];
	u8 platform[4];
	__le16 hwver;
	__le16 swver;
	__le32 magicnum;
} __packed;

struct btmtk_global_desc {
	__le32 patch_ver;
	__le32 sub_sys;
	__le32 feature_opt;
	__le32 section_num;
} __packed;

struct btmtk_section_map {
	__le32 sectype;
	__le32 secoffset;
	__le32 secsize;
	union {
		__le32 u4SecSpec[13];
		struct {
			__le32 dlAddr;
			__le32 dlsize;
			__le32 seckeyidx;
			__le32 alignlen;
			__le32 sectype;
			__le32 dlmodecrctype;
			__le32 crc;
			__le32 reserved[6];
		} bin_info_spec;
	};
} __packed;

static void btusb_mtk_wmt_recv(struct urb *urb)
{
	struct hci_dev *hdev = urb->context;
	struct btusb_data *data = hci_get_drvdata(hdev);
	struct hci_event_hdr *hdr;
	struct sk_buff *skb;
	int err;

	if (urb->status == 0 && urb->actual_length > 0) {
		hdev->stat.byte_rx += urb->actual_length;

		/* WMT event shouldn't be fragmented and the size should be
		 * less than HCI_WMT_MAX_EVENT_SIZE.
		 */
		skb = bt_skb_alloc(HCI_WMT_MAX_EVENT_SIZE, GFP_ATOMIC);
		if (!skb) {
			hdev->stat.err_rx++;
			return;
		}

		hci_skb_pkt_type(skb) = HCI_EVENT_PKT;
		skb_put_data(skb, urb->transfer_buffer, urb->actual_length);

		hdr = (void *)skb->data;
		/* Fix up the vendor event id with 0xff for vendor specific
		 * instead of 0xe4 so that event send via monitoring socket can
		 * be parsed properly.
		 */
		hdr->evt = 0xff;

		/* When someone waits for the WMT event, the skb is being cloned
		 * and being processed the events from there then.
		 */
		if (test_bit(BTUSB_TX_WAIT_VND_EVT, &data->flags)) {
			data->evt_skb = skb_clone(skb, GFP_ATOMIC);
			if (!data->evt_skb) {
				kfree_skb(skb);
				return;
			}
		}

		err = hci_recv_frame(hdev, skb);
		if (err < 0) {
			kfree_skb(data->evt_skb);
			data->evt_skb = NULL;
			return;
		}

		if (test_and_clear_bit(BTUSB_TX_WAIT_VND_EVT,
				       &data->flags)) {
			/* Barrier to sync with other CPUs */
			smp_mb__after_atomic();
			wake_up_bit(&data->flags,
				    BTUSB_TX_WAIT_VND_EVT);
		}
		return;
	} else if (urb->status == -ENOENT) {
		/* Avoid suspend failed when usb_kill_urb */
		return;
	}

	usb_mark_last_busy(data->udev);

	/* The URB complete handler is still called with urb->actual_length = 0
	 * when the event is not available, so we should keep re-submitting
	 * URB until WMT event returns, Also, It's necessary to wait some time
	 * between the two consecutive control URBs to relax the target device
	 * to generate the event. Otherwise, the WMT event cannot return from
	 * the device successfully.
	 */
	udelay(500);

	usb_anchor_urb(urb, &data->ctrl_anchor);
	err = usb_submit_urb(urb, GFP_ATOMIC);
	if (err < 0) {
		/* -EPERM: urb is being killed;
		 * -ENODEV: device got disconnected
		 */
		if (err != -EPERM && err != -ENODEV)
			bt_dev_err(hdev, "urb %p failed to resubmit (%d)",
				   urb, -err);
		usb_unanchor_urb(urb);
	}
}

static int btusb_mtk_submit_wmt_recv_urb(struct hci_dev *hdev)
{
	struct btusb_data *data = hci_get_drvdata(hdev);
	struct usb_ctrlrequest *dr;
	unsigned char *buf;
	int err, size = 64;
	unsigned int pipe;
	struct urb *urb;

	urb = usb_alloc_urb(0, GFP_KERNEL);
	if (!urb)
		return -ENOMEM;

	dr = kmalloc(sizeof(*dr), GFP_KERNEL);
	if (!dr) {
		usb_free_urb(urb);
		return -ENOMEM;
	}

	dr->bRequestType = USB_TYPE_VENDOR | USB_DIR_IN;
	dr->bRequest     = 1;
	dr->wIndex       = cpu_to_le16(0);
	dr->wValue       = cpu_to_le16(48);
	dr->wLength      = cpu_to_le16(size);

	buf = kmalloc(size, GFP_KERNEL);
	if (!buf) {
		kfree(dr);
		usb_free_urb(urb);
		return -ENOMEM;
	}

	pipe = usb_rcvctrlpipe(data->udev, 0);

	usb_fill_control_urb(urb, data->udev, pipe, (void *)dr,
			     buf, size, btusb_mtk_wmt_recv, hdev);

	urb->transfer_flags |= URB_FREE_BUFFER;

	usb_anchor_urb(urb, &data->ctrl_anchor);
	err = usb_submit_urb(urb, GFP_KERNEL);
	if (err < 0) {
		if (err != -EPERM && err != -ENODEV)
			bt_dev_err(hdev, "urb %p submission failed (%d)",
				   urb, -err);
		usb_unanchor_urb(urb);
	}

	usb_free_urb(urb);

	return err;
}

static int btusb_mtk_hci_wmt_sync(struct hci_dev *hdev,
				  struct btmtk_hci_wmt_params *wmt_params)
{
	struct btusb_data *data = hci_get_drvdata(hdev);
	struct btmtk_hci_wmt_evt_funcc *wmt_evt_funcc;
	u32 hlen, status = BTMTK_WMT_INVALID;
	struct btmtk_hci_wmt_evt *wmt_evt;
	struct btmtk_hci_wmt_cmd *wc;
	struct btmtk_wmt_hdr *hdr;
	int err;

	/* Submit control IN URB on demand to process the WMT event */
	err = btusb_mtk_submit_wmt_recv_urb(hdev);
	if (err < 0)
		return err;

	/* Send the WMT command and wait until the WMT event returns */
	hlen = sizeof(*hdr) + wmt_params->dlen;
	if (hlen > 255)
		return -EINVAL;

	wc = kzalloc(hlen, GFP_KERNEL);
	if (!wc)
		return -ENOMEM;

	hdr = &wc->hdr;
	hdr->dir = 1;
	hdr->op = wmt_params->op;
	hdr->dlen = cpu_to_le16(wmt_params->dlen + 1);
	hdr->flag = wmt_params->flag;
	memcpy(wc->data, wmt_params->data, wmt_params->dlen);

	set_bit(BTUSB_TX_WAIT_VND_EVT, &data->flags);

	err = __hci_cmd_send(hdev, 0xfc6f, hlen, wc);

	if (err < 0) {
		clear_bit(BTUSB_TX_WAIT_VND_EVT, &data->flags);
		goto err_free_wc;
	}

	/* The vendor specific WMT commands are all answered by a vendor
	 * specific event and will have the Command Status or Command
	 * Complete as with usual HCI command flow control.
	 *
	 * After sending the command, wait for BTUSB_TX_WAIT_VND_EVT
	 * state to be cleared. The driver specific event receive routine
	 * will clear that state and with that indicate completion of the
	 * WMT command.
	 */
	err = wait_on_bit_timeout(&data->flags, BTUSB_TX_WAIT_VND_EVT,
				  TASK_INTERRUPTIBLE, HCI_INIT_TIMEOUT);
	if (err == -EINTR) {
		bt_dev_err(hdev, "Execution of wmt command interrupted");
		clear_bit(BTUSB_TX_WAIT_VND_EVT, &data->flags);
		goto err_free_wc;
	}

	if (err) {
		bt_dev_err(hdev, "Execution of wmt command timed out");
		clear_bit(BTUSB_TX_WAIT_VND_EVT, &data->flags);
		err = -ETIMEDOUT;
		goto err_free_wc;
	}

	/* Parse and handle the return WMT event */
	wmt_evt = (struct btmtk_hci_wmt_evt *)data->evt_skb->data;
	if (wmt_evt->whdr.op != hdr->op) {
		bt_dev_err(hdev, "Wrong op received %d expected %d",
			   wmt_evt->whdr.op, hdr->op);
		err = -EIO;
		goto err_free_skb;
	}

	switch (wmt_evt->whdr.op) {
	case BTMTK_WMT_SEMAPHORE:
		if (wmt_evt->whdr.flag == 2)
			status = BTMTK_WMT_PATCH_UNDONE;
		else
			status = BTMTK_WMT_PATCH_DONE;
		break;
	case BTMTK_WMT_FUNC_CTRL:
		wmt_evt_funcc = (struct btmtk_hci_wmt_evt_funcc *)wmt_evt;
		if (be16_to_cpu(wmt_evt_funcc->status) == 0x404)
			status = BTMTK_WMT_ON_DONE;
		else if (be16_to_cpu(wmt_evt_funcc->status) == 0x420)
			status = BTMTK_WMT_ON_PROGRESS;
		else
			status = BTMTK_WMT_ON_UNDONE;
		break;
	case BTMTK_WMT_PATCH_DWNLD:
		if (wmt_evt->whdr.flag == 2)
			status = BTMTK_WMT_PATCH_DONE;
		else if (wmt_evt->whdr.flag == 1)
			status = BTMTK_WMT_PATCH_PROGRESS;
		else
			status = BTMTK_WMT_PATCH_UNDONE;
		break;
	}

	if (wmt_params->status)
		*wmt_params->status = status;

err_free_skb:
	kfree_skb(data->evt_skb);
	data->evt_skb = NULL;
err_free_wc:
	kfree(wc);
	return err;
}

static int btusb_mtk_setup_firmware_79xx(struct hci_dev *hdev, const char *fwname)
{
	struct btmtk_hci_wmt_params wmt_params;
	struct btmtk_global_desc *globaldesc = NULL;
	struct btmtk_section_map *sectionmap;
	const struct firmware *fw;
	const u8 *fw_ptr;
	const u8 *fw_bin_ptr;
	int err, dlen, i, status;
	u8 flag, first_block, retry;
	u32 section_num, dl_size, section_offset;
	u8 cmd[64];

	err = request_firmware(&fw, fwname, &hdev->dev);
	if (err < 0) {
		bt_dev_err(hdev, "Failed to load firmware file (%d)", err);
		return err;
	}

	fw_ptr = fw->data;
	fw_bin_ptr = fw_ptr;
	globaldesc = (struct btmtk_global_desc *)(fw_ptr + MTK_FW_ROM_PATCH_HEADER_SIZE);
	section_num = le32_to_cpu(globaldesc->section_num);

	for (i = 0; i < section_num; i++) {
		first_block = 1;
		fw_ptr = fw_bin_ptr;
		sectionmap = (struct btmtk_section_map *)(fw_ptr + MTK_FW_ROM_PATCH_HEADER_SIZE +
			      MTK_FW_ROM_PATCH_GD_SIZE + MTK_FW_ROM_PATCH_SEC_MAP_SIZE * i);

		section_offset = le32_to_cpu(sectionmap->secoffset);
		dl_size = le32_to_cpu(sectionmap->bin_info_spec.dlsize);

		if (dl_size > 0) {
			retry = 20;
			while (retry > 0) {
				cmd[0] = 0; /* 0 means legacy dl mode. */
				memcpy(cmd + 1,
				       fw_ptr + MTK_FW_ROM_PATCH_HEADER_SIZE +
				       MTK_FW_ROM_PATCH_GD_SIZE + MTK_FW_ROM_PATCH_SEC_MAP_SIZE * i +
				       MTK_SEC_MAP_COMMON_SIZE,
				       MTK_SEC_MAP_NEED_SEND_SIZE + 1);

				wmt_params.op = BTMTK_WMT_PATCH_DWNLD;
				wmt_params.status = &status;
				wmt_params.flag = 0;
				wmt_params.dlen = MTK_SEC_MAP_NEED_SEND_SIZE + 1;
				wmt_params.data = &cmd;

				err = btusb_mtk_hci_wmt_sync(hdev, &wmt_params);
				if (err < 0) {
					bt_dev_err(hdev, "Failed to send wmt patch dwnld (%d)",
						   err);
					goto err_release_fw;
				}

				if (status == BTMTK_WMT_PATCH_UNDONE) {
					break;
				} else if (status == BTMTK_WMT_PATCH_PROGRESS) {
					msleep(100);
					retry--;
				} else if (status == BTMTK_WMT_PATCH_DONE) {
					goto next_section;
				} else {
					bt_dev_err(hdev, "Failed wmt patch dwnld status (%d)",
						   status);
					goto err_release_fw;
				}
			}

			fw_ptr += section_offset;
			wmt_params.op = BTMTK_WMT_PATCH_DWNLD;
			wmt_params.status = NULL;

			while (dl_size > 0) {
				dlen = min_t(int, 250, dl_size);
				if (first_block == 1) {
					flag = 1;
					first_block = 0;
				} else if (dl_size - dlen <= 0) {
					flag = 3;
				} else {
					flag = 2;
				}

				wmt_params.flag = flag;
				wmt_params.dlen = dlen;
				wmt_params.data = fw_ptr;

				err = btusb_mtk_hci_wmt_sync(hdev, &wmt_params);
				if (err < 0) {
					bt_dev_err(hdev, "Failed to send wmt patch dwnld (%d)",
						   err);
					goto err_release_fw;
				}

				dl_size -= dlen;
				fw_ptr += dlen;
			}
		}
next_section:
		continue;
	}
	/* Wait a few moments for firmware activation done */
	usleep_range(100000, 120000);

err_release_fw:
	release_firmware(fw);

	return err;
}

static int btusb_mtk_setup_firmware(struct hci_dev *hdev, const char *fwname)
{
	struct btmtk_hci_wmt_params wmt_params;
	const struct firmware *fw;
	const u8 *fw_ptr;
	size_t fw_size;
	int err, dlen;
	u8 flag, param;

	err = request_firmware(&fw, fwname, &hdev->dev);
	if (err < 0) {
		bt_dev_err(hdev, "Failed to load firmware file (%d)", err);
		return err;
	}

	/* Power on data RAM the firmware relies on. */
	param = 1;
	wmt_params.op = BTMTK_WMT_FUNC_CTRL;
	wmt_params.flag = 3;
	wmt_params.dlen = sizeof(param);
	wmt_params.data = &param;
	wmt_params.status = NULL;

	err = btusb_mtk_hci_wmt_sync(hdev, &wmt_params);
	if (err < 0) {
		bt_dev_err(hdev, "Failed to power on data RAM (%d)", err);
		goto err_release_fw;
	}

	fw_ptr = fw->data;
	fw_size = fw->size;

	/* The size of patch header is 30 bytes, should be skip */
	if (fw_size < 30) {
		err = -EINVAL;
		goto err_release_fw;
	}

	fw_size -= 30;
	fw_ptr += 30;
	flag = 1;

	wmt_params.op = BTMTK_WMT_PATCH_DWNLD;
	wmt_params.status = NULL;

	while (fw_size > 0) {
		dlen = min_t(int, 250, fw_size);

		/* Tell device the position in sequence */
		if (fw_size - dlen <= 0)
			flag = 3;
		else if (fw_size < fw->size - 30)
			flag = 2;

		wmt_params.flag = flag;
		wmt_params.dlen = dlen;
		wmt_params.data = fw_ptr;

		err = btusb_mtk_hci_wmt_sync(hdev, &wmt_params);
		if (err < 0) {
			bt_dev_err(hdev, "Failed to send wmt patch dwnld (%d)",
				   err);
			goto err_release_fw;
		}

		fw_size -= dlen;
		fw_ptr += dlen;
	}

	wmt_params.op = BTMTK_WMT_RST;
	wmt_params.flag = 4;
	wmt_params.dlen = 0;
	wmt_params.data = NULL;
	wmt_params.status = NULL;

	/* Activate funciton the firmware providing to */
	err = btusb_mtk_hci_wmt_sync(hdev, &wmt_params);
	if (err < 0) {
		bt_dev_err(hdev, "Failed to send wmt rst (%d)", err);
		goto err_release_fw;
	}

	/* Wait a few moments for firmware activation done */
	usleep_range(10000, 12000);

err_release_fw:
	release_firmware(fw);

	return err;
}

static int btusb_mtk_func_query(struct hci_dev *hdev)
{
	struct btmtk_hci_wmt_params wmt_params;
	int status, err;
	u8 param = 0;

	/* Query whether the function is enabled */
	wmt_params.op = BTMTK_WMT_FUNC_CTRL;
	wmt_params.flag = 4;
	wmt_params.dlen = sizeof(param);
	wmt_params.data = &param;
	wmt_params.status = &status;

	err = btusb_mtk_hci_wmt_sync(hdev, &wmt_params);
	if (err < 0) {
		bt_dev_err(hdev, "Failed to query function status (%d)", err);
		return err;
	}

	return status;
}

static int btusb_mtk_reg_read(struct btusb_data *data, u32 reg, u32 *val)
{
	int pipe, err, size = sizeof(u32);
	void *buf;

	buf = kzalloc(size, GFP_KERNEL);
	if (!buf)
		return -ENOMEM;

	pipe = usb_rcvctrlpipe(data->udev, 0);
	err = usb_control_msg(data->udev, pipe, 0x63,
			      USB_TYPE_VENDOR | USB_DIR_IN,
			      reg >> 16, reg & 0xffff,
			      buf, size, USB_CTRL_SET_TIMEOUT);
	if (err < 0)
		goto err_free_buf;

	*val = get_unaligned_le32(buf);

err_free_buf:
	kfree(buf);

	return err;
}

static int btusb_mtk_id_get(struct btusb_data *data, u32 reg, u32 *id)
{
	return btusb_mtk_reg_read(data, reg, id);
}

static int btusb_mtk_setup(struct hci_dev *hdev)
{
	struct btusb_data *data = hci_get_drvdata(hdev);
	struct btmtk_hci_wmt_params wmt_params;
	ktime_t calltime, delta, rettime;
	struct btmtk_tci_sleep tci_sleep;
	unsigned long long duration;
	struct sk_buff *skb;
	const char *fwname;
	int err, status;
	u32 dev_id;
	char fw_bin_name[64];
	u32 fw_version = 0;
	u8 param;

	calltime = ktime_get();

	err = btusb_mtk_id_get(data, 0x80000008, &dev_id);
	if (err < 0) {
		bt_dev_err(hdev, "Failed to get device id (%d)", err);
		return err;
	}

	if (!dev_id) {
		err = btusb_mtk_id_get(data, 0x70010200, &dev_id);
		if (err < 0) {
			bt_dev_err(hdev, "Failed to get device id (%d)", err);
			return err;
		}
		err = btusb_mtk_id_get(data, 0x80021004, &fw_version);
		if (err < 0) {
			bt_dev_err(hdev, "Failed to get fw version (%d)", err);
			return err;
		}
	}

	switch (dev_id) {
	case 0x7663:
		fwname = FIRMWARE_MT7663;
		break;
	case 0x7668:
		fwname = FIRMWARE_MT7668;
		break;
	case 0x7961:
		snprintf(fw_bin_name, sizeof(fw_bin_name),
			"mediatek/BT_RAM_CODE_MT%04x_1_%x_hdr.bin",
			 dev_id & 0xffff, (fw_version & 0xff) + 1);
		err = btusb_mtk_setup_firmware_79xx(hdev, fw_bin_name);

		/* Enable Bluetooth protocol */
		param = 1;
		wmt_params.op = BTMTK_WMT_FUNC_CTRL;
		wmt_params.flag = 0;
		wmt_params.dlen = sizeof(param);
		wmt_params.data = &param;
		wmt_params.status = NULL;

		err = btusb_mtk_hci_wmt_sync(hdev, &wmt_params);
		if (err < 0) {
			bt_dev_err(hdev, "Failed to send wmt func ctrl (%d)", err);
			return err;
		}
		goto done;
	default:
		bt_dev_err(hdev, "Unsupported hardware variant (%08x)",
			   dev_id);
		return -ENODEV;
	}

	/* Query whether the firmware is already download */
	wmt_params.op = BTMTK_WMT_SEMAPHORE;
	wmt_params.flag = 1;
	wmt_params.dlen = 0;
	wmt_params.data = NULL;
	wmt_params.status = &status;

	err = btusb_mtk_hci_wmt_sync(hdev, &wmt_params);
	if (err < 0) {
		bt_dev_err(hdev, "Failed to query firmware status (%d)", err);
		return err;
	}

	if (status == BTMTK_WMT_PATCH_DONE) {
		bt_dev_info(hdev, "firmware already downloaded");
		goto ignore_setup_fw;
	}

	/* Setup a firmware which the device definitely requires */
	err = btusb_mtk_setup_firmware(hdev, fwname);
	if (err < 0)
		return err;

ignore_setup_fw:
	err = readx_poll_timeout(btusb_mtk_func_query, hdev, status,
				 status < 0 || status != BTMTK_WMT_ON_PROGRESS,
				 2000, 5000000);
	/* -ETIMEDOUT happens */
	if (err < 0)
		return err;

	/* The other errors happen in btusb_mtk_func_query */
	if (status < 0)
		return status;

	if (status == BTMTK_WMT_ON_DONE) {
		bt_dev_info(hdev, "function already on");
		goto ignore_func_on;
	}

	/* Enable Bluetooth protocol */
	param = 1;
	wmt_params.op = BTMTK_WMT_FUNC_CTRL;
	wmt_params.flag = 0;
	wmt_params.dlen = sizeof(param);
	wmt_params.data = &param;
	wmt_params.status = NULL;

	err = btusb_mtk_hci_wmt_sync(hdev, &wmt_params);
	if (err < 0) {
		bt_dev_err(hdev, "Failed to send wmt func ctrl (%d)", err);
		return err;
	}

ignore_func_on:
	/* Apply the low power environment setup */
	tci_sleep.mode = 0x5;
	tci_sleep.duration = cpu_to_le16(0x640);
	tci_sleep.host_duration = cpu_to_le16(0x640);
	tci_sleep.host_wakeup_pin = 0;
	tci_sleep.time_compensation = 0;

	skb = __hci_cmd_sync(hdev, 0xfc7a, sizeof(tci_sleep), &tci_sleep,
			     HCI_INIT_TIMEOUT);
	if (IS_ERR(skb)) {
		err = PTR_ERR(skb);
		bt_dev_err(hdev, "Failed to apply low power setting (%d)", err);
		return err;
	}
	kfree_skb(skb);

done:
	rettime = ktime_get();
	delta = ktime_sub(rettime, calltime);
	duration = (unsigned long long)ktime_to_ns(delta) >> 10;

	bt_dev_info(hdev, "Device setup in %llu usecs", duration);

	return 0;
}

static int btusb_mtk_shutdown(struct hci_dev *hdev)
{
	struct btmtk_hci_wmt_params wmt_params;
	u8 param = 0;
	int err;

	/* Disable the device */
	wmt_params.op = BTMTK_WMT_FUNC_CTRL;
	wmt_params.flag = 0;
	wmt_params.dlen = sizeof(param);
	wmt_params.data = &param;
	wmt_params.status = NULL;

	err = btusb_mtk_hci_wmt_sync(hdev, &wmt_params);
	if (err < 0) {
		bt_dev_err(hdev, "Failed to send wmt func ctrl (%d)", err);
		return err;
	}

	return 0;
}

MODULE_FIRMWARE(FIRMWARE_MT7663);
MODULE_FIRMWARE(FIRMWARE_MT7668);

#ifdef CONFIG_PM
/* Configure an out-of-band gpio as wake-up pin, if specified in device tree */
static int marvell_config_oob_wake(struct hci_dev *hdev)
{
	struct sk_buff *skb;
	struct btusb_data *data = hci_get_drvdata(hdev);
	struct device *dev = &data->udev->dev;
	u16 pin, gap, opcode;
	int ret;
	u8 cmd[5];

	/* Move on if no wakeup pin specified */
	if (of_property_read_u16(dev->of_node, "marvell,wakeup-pin", &pin) ||
	    of_property_read_u16(dev->of_node, "marvell,wakeup-gap-ms", &gap))
		return 0;

	/* Vendor specific command to configure a GPIO as wake-up pin */
	opcode = hci_opcode_pack(0x3F, 0x59);
	cmd[0] = opcode & 0xFF;
	cmd[1] = opcode >> 8;
	cmd[2] = 2; /* length of parameters that follow */
	cmd[3] = pin;
	cmd[4] = gap; /* time in ms, for which wakeup pin should be asserted */

	skb = bt_skb_alloc(sizeof(cmd), GFP_KERNEL);
	if (!skb) {
		bt_dev_err(hdev, "%s: No memory", __func__);
		return -ENOMEM;
	}

	skb_put_data(skb, cmd, sizeof(cmd));
	hci_skb_pkt_type(skb) = HCI_COMMAND_PKT;

	ret = btusb_send_frame(hdev, skb);
	if (ret) {
		bt_dev_err(hdev, "%s: configuration failed", __func__);
		kfree_skb(skb);
		return ret;
	}

	return 0;
}
#endif

static int btusb_set_bdaddr_marvell(struct hci_dev *hdev,
				    const bdaddr_t *bdaddr)
{
	struct sk_buff *skb;
	u8 buf[8];
	long ret;

	buf[0] = 0xfe;
	buf[1] = sizeof(bdaddr_t);
	memcpy(buf + 2, bdaddr, sizeof(bdaddr_t));

	skb = __hci_cmd_sync(hdev, 0xfc22, sizeof(buf), buf, HCI_INIT_TIMEOUT);
	if (IS_ERR(skb)) {
		ret = PTR_ERR(skb);
		bt_dev_err(hdev, "changing Marvell device address failed (%ld)",
			   ret);
		return ret;
	}
	kfree_skb(skb);

	return 0;
}

static int btusb_set_bdaddr_ath3012(struct hci_dev *hdev,
				    const bdaddr_t *bdaddr)
{
	struct sk_buff *skb;
	u8 buf[10];
	long ret;

	buf[0] = 0x01;
	buf[1] = 0x01;
	buf[2] = 0x00;
	buf[3] = sizeof(bdaddr_t);
	memcpy(buf + 4, bdaddr, sizeof(bdaddr_t));

	skb = __hci_cmd_sync(hdev, 0xfc0b, sizeof(buf), buf, HCI_INIT_TIMEOUT);
	if (IS_ERR(skb)) {
		ret = PTR_ERR(skb);
		bt_dev_err(hdev, "Change address command failed (%ld)", ret);
		return ret;
	}
	kfree_skb(skb);

	return 0;
}

static int btusb_set_bdaddr_wcn6855(struct hci_dev *hdev,
				const bdaddr_t *bdaddr)
{
	struct sk_buff *skb;
	u8 buf[6];
	long ret;

	memcpy(buf, bdaddr, sizeof(bdaddr_t));

	skb = __hci_cmd_sync_ev(hdev, 0xfc14, sizeof(buf), buf,
				HCI_EV_CMD_COMPLETE, HCI_INIT_TIMEOUT);
	if (IS_ERR(skb)) {
		ret = PTR_ERR(skb);
		bt_dev_err(hdev, "Change address command failed (%ld)", ret);
		return ret;
	}
	kfree_skb(skb);

	return 0;
}

#define QCA_DFU_PACKET_LEN	4096

#define QCA_GET_TARGET_VERSION	0x09
#define QCA_CHECK_STATUS	0x05
#define QCA_DFU_DOWNLOAD	0x01

#define QCA_SYSCFG_UPDATED	0x40
#define QCA_PATCH_UPDATED	0x80
#define QCA_DFU_TIMEOUT		3000
#define QCA_FLAG_MULTI_NVM      0x80

struct qca_version {
	__le32	rom_version;
	__le32	patch_version;
	__le32	ram_version;
	__le16	board_id;
	__le16	flag;
	__u8	reserved[4];
} __packed;

struct qca_rampatch_version {
	__le16	rom_version_high;
	__le16  rom_version_low;
	__le16	patch_version;
} __packed;

struct qca_device_info {
	u32	rom_version;
	u8	rampatch_hdr;	/* length of header in rampatch */
	u8	nvm_hdr;	/* length of header in NVM */
	u8	ver_offset;	/* offset of version structure in rampatch */
};

static const struct qca_device_info qca_devices_table[] = {
	{ 0x00000100, 20, 4,  8 }, /* Rome 1.0 */
	{ 0x00000101, 20, 4,  8 }, /* Rome 1.1 */
	{ 0x00000200, 28, 4, 16 }, /* Rome 2.0 */
	{ 0x00000201, 28, 4, 16 }, /* Rome 2.1 */
	{ 0x00000300, 28, 4, 16 }, /* Rome 3.0 */
	{ 0x00000302, 28, 4, 16 }, /* Rome 3.2 */
	{ 0x00130100, 40, 4, 16 }, /* WCN6855 1.0 */
	{ 0x00130200, 40, 4, 16 }, /* WCN6855 2.0 */
};

static int btusb_qca_send_vendor_req(struct usb_device *udev, u8 request,
				     void *data, u16 size)
{
	int pipe, err;
	u8 *buf;

	buf = kmalloc(size, GFP_KERNEL);
	if (!buf)
		return -ENOMEM;

	/* Found some of USB hosts have IOT issues with ours so that we should
	 * not wait until HCI layer is ready.
	 */
	pipe = usb_rcvctrlpipe(udev, 0);
	err = usb_control_msg(udev, pipe, request, USB_TYPE_VENDOR | USB_DIR_IN,
			      0, 0, buf, size, USB_CTRL_SET_TIMEOUT);
	if (err < 0) {
		dev_err(&udev->dev, "Failed to access otp area (%d)", err);
		goto done;
	}

	memcpy(data, buf, size);

done:
	kfree(buf);

	return err;
}

static int btusb_setup_qca_download_fw(struct hci_dev *hdev,
				       const struct firmware *firmware,
				       size_t hdr_size)
{
	struct btusb_data *btdata = hci_get_drvdata(hdev);
	struct usb_device *udev = btdata->udev;
	size_t count, size, sent = 0;
	int pipe, len, err;
	u8 *buf;

	buf = kmalloc(QCA_DFU_PACKET_LEN, GFP_KERNEL);
	if (!buf)
		return -ENOMEM;

	count = firmware->size;

	size = min_t(size_t, count, hdr_size);
	memcpy(buf, firmware->data, size);

	/* USB patches should go down to controller through USB path
	 * because binary format fits to go down through USB channel.
	 * USB control path is for patching headers and USB bulk is for
	 * patch body.
	 */
	pipe = usb_sndctrlpipe(udev, 0);
	err = usb_control_msg(udev, pipe, QCA_DFU_DOWNLOAD, USB_TYPE_VENDOR,
			      0, 0, buf, size, USB_CTRL_SET_TIMEOUT);
	if (err < 0) {
		bt_dev_err(hdev, "Failed to send headers (%d)", err);
		goto done;
	}

	sent += size;
	count -= size;

	while (count) {
		size = min_t(size_t, count, QCA_DFU_PACKET_LEN);

		memcpy(buf, firmware->data + sent, size);

		pipe = usb_sndbulkpipe(udev, 0x02);
		err = usb_bulk_msg(udev, pipe, buf, size, &len,
				   QCA_DFU_TIMEOUT);
		if (err < 0) {
			bt_dev_err(hdev, "Failed to send body at %zd of %zd (%d)",
				   sent, firmware->size, err);
			break;
		}

		if (size != len) {
			bt_dev_err(hdev, "Failed to get bulk buffer");
			err = -EILSEQ;
			break;
		}

		sent  += size;
		count -= size;
	}

done:
	kfree(buf);
	return err;
}

static int btusb_setup_qca_load_rampatch(struct hci_dev *hdev,
					 struct qca_version *ver,
					 const struct qca_device_info *info)
{
	struct qca_rampatch_version *rver;
	const struct firmware *fw;
	u32 ver_rom, ver_patch, rver_rom;
	u16 rver_rom_low, rver_rom_high, rver_patch;
	char fwname[64];
	int err;

	ver_rom = le32_to_cpu(ver->rom_version);
	ver_patch = le32_to_cpu(ver->patch_version);

	snprintf(fwname, sizeof(fwname), "qca/rampatch_usb_%08x.bin", ver_rom);

	err = request_firmware(&fw, fwname, &hdev->dev);
	if (err) {
		bt_dev_err(hdev, "failed to request rampatch file: %s (%d)",
			   fwname, err);
		return err;
	}

	bt_dev_info(hdev, "using rampatch file: %s", fwname);

	rver = (struct qca_rampatch_version *)(fw->data + info->ver_offset);
	rver_rom_low = le16_to_cpu(rver->rom_version_low);
	rver_patch = le16_to_cpu(rver->patch_version);

	if (ver_rom & ~0xffffU) {
		rver_rom_high = le16_to_cpu(rver->rom_version_high);
		rver_rom = le32_to_cpu(rver_rom_high << 16 | rver_rom_low);
	} else {
		rver_rom = rver_rom_low;
	}

	bt_dev_info(hdev, "QCA: patch rome 0x%x build 0x%x, "
		    "firmware rome 0x%x build 0x%x",
		    rver_rom, rver_patch, ver_rom, ver_patch);

	if (rver_rom != ver_rom || rver_patch <= ver_patch) {
		bt_dev_err(hdev, "rampatch file version did not match with firmware");
		err = -EINVAL;
		goto done;
	}

	err = btusb_setup_qca_download_fw(hdev, fw, info->rampatch_hdr);

done:
	release_firmware(fw);

	return err;
}

static int btusb_setup_qca_load_nvm(struct hci_dev *hdev,
				    struct qca_version *ver,
				    const struct qca_device_info *info)
{
	const struct firmware *fw;
	char fwname[64];
	int err;

	if (((ver->flag >> 8) & 0xff) == QCA_FLAG_MULTI_NVM) {
		snprintf(fwname, sizeof(fwname), "qca/nvm_usb_%08x_%04x.bin",
			 le32_to_cpu(ver->rom_version),
			 le16_to_cpu(ver->board_id));
	} else {
		snprintf(fwname, sizeof(fwname), "qca/nvm_usb_%08x.bin",
			 le32_to_cpu(ver->rom_version));
	}

	err = request_firmware(&fw, fwname, &hdev->dev);
	if (err) {
		bt_dev_err(hdev, "failed to request NVM file: %s (%d)",
			   fwname, err);
		return err;
	}

	bt_dev_info(hdev, "using NVM file: %s", fwname);

	err = btusb_setup_qca_download_fw(hdev, fw, info->nvm_hdr);

	release_firmware(fw);

	return err;
}

/* identify the ROM version and check whether patches are needed */
static bool btusb_qca_need_patch(struct usb_device *udev)
{
	struct qca_version ver;

	if (btusb_qca_send_vendor_req(udev, QCA_GET_TARGET_VERSION, &ver,
				      sizeof(ver)) < 0)
		return false;
	/* only low ROM versions need patches */
	return !(le32_to_cpu(ver.rom_version) & ~0xffffU);
}

static int btusb_setup_qca(struct hci_dev *hdev)
{
	struct btusb_data *btdata = hci_get_drvdata(hdev);
	struct usb_device *udev = btdata->udev;
	const struct qca_device_info *info = NULL;
	struct qca_version ver;
	u32 ver_rom;
	u8 status;
	int i, err;

	err = btusb_qca_send_vendor_req(udev, QCA_GET_TARGET_VERSION, &ver,
					sizeof(ver));
	if (err < 0)
		return err;

	ver_rom = le32_to_cpu(ver.rom_version);

	for (i = 0; i < ARRAY_SIZE(qca_devices_table); i++) {
		if (ver_rom == qca_devices_table[i].rom_version)
			info = &qca_devices_table[i];
	}
	if (!info) {
		/* If the rom_version is not matched in the qca_devices_table
		 * and the high ROM version is not zero, we assume this chip no
		 * need to load the rampatch and nvm.
		 */
		if (ver_rom & ~0xffffU)
			return 0;

		bt_dev_err(hdev, "don't support firmware rome 0x%x", ver_rom);
		return -ENODEV;
	}

	err = btusb_qca_send_vendor_req(udev, QCA_CHECK_STATUS, &status,
					sizeof(status));
	if (err < 0)
		return err;

	if (!(status & QCA_PATCH_UPDATED)) {
		err = btusb_setup_qca_load_rampatch(hdev, &ver, info);
		if (err < 0)
			return err;
	}

	err = btusb_qca_send_vendor_req(udev, QCA_GET_TARGET_VERSION, &ver,
					sizeof(ver));
	if (err < 0)
		return err;

	if (!(status & QCA_SYSCFG_UPDATED)) {
		err = btusb_setup_qca_load_nvm(hdev, &ver, info);
		if (err < 0)
			return err;
	}

	return 0;
}

static inline int __set_diag_interface(struct hci_dev *hdev)
{
	struct btusb_data *data = hci_get_drvdata(hdev);
	struct usb_interface *intf = data->diag;
	int i;

	if (!data->diag)
		return -ENODEV;

	data->diag_tx_ep = NULL;
	data->diag_rx_ep = NULL;

	for (i = 0; i < intf->cur_altsetting->desc.bNumEndpoints; i++) {
		struct usb_endpoint_descriptor *ep_desc;

		ep_desc = &intf->cur_altsetting->endpoint[i].desc;

		if (!data->diag_tx_ep && usb_endpoint_is_bulk_out(ep_desc)) {
			data->diag_tx_ep = ep_desc;
			continue;
		}

		if (!data->diag_rx_ep && usb_endpoint_is_bulk_in(ep_desc)) {
			data->diag_rx_ep = ep_desc;
			continue;
		}
	}

	if (!data->diag_tx_ep || !data->diag_rx_ep) {
		bt_dev_err(hdev, "invalid diagnostic descriptors");
		return -ENODEV;
	}

	return 0;
}

static struct urb *alloc_diag_urb(struct hci_dev *hdev, bool enable)
{
	struct btusb_data *data = hci_get_drvdata(hdev);
	struct sk_buff *skb;
	struct urb *urb;
	unsigned int pipe;

	if (!data->diag_tx_ep)
		return ERR_PTR(-ENODEV);

	urb = usb_alloc_urb(0, GFP_KERNEL);
	if (!urb)
		return ERR_PTR(-ENOMEM);

	skb = bt_skb_alloc(2, GFP_KERNEL);
	if (!skb) {
		usb_free_urb(urb);
		return ERR_PTR(-ENOMEM);
	}

	skb_put_u8(skb, 0xf0);
	skb_put_u8(skb, enable);

	pipe = usb_sndbulkpipe(data->udev, data->diag_tx_ep->bEndpointAddress);

	usb_fill_bulk_urb(urb, data->udev, pipe,
			  skb->data, skb->len, btusb_tx_complete, skb);

	skb->dev = (void *)hdev;

	return urb;
}

static int btusb_bcm_set_diag(struct hci_dev *hdev, bool enable)
{
	struct btusb_data *data = hci_get_drvdata(hdev);
	struct urb *urb;

	if (!data->diag)
		return -ENODEV;

	if (!test_bit(HCI_RUNNING, &hdev->flags))
		return -ENETDOWN;

	urb = alloc_diag_urb(hdev, enable);
	if (IS_ERR(urb))
		return PTR_ERR(urb);

	return submit_or_queue_tx_urb(hdev, urb);
}

#ifdef CONFIG_PM
static irqreturn_t btusb_oob_wake_handler(int irq, void *priv)
{
	struct btusb_data *data = priv;

	pm_wakeup_event(&data->udev->dev, 0);
	pm_system_wakeup();

	/* Disable only if not already disabled (keep it balanced) */
	if (test_and_clear_bit(BTUSB_OOB_WAKE_ENABLED, &data->flags)) {
		disable_irq_nosync(irq);
		disable_irq_wake(irq);
	}
	return IRQ_HANDLED;
}

static const struct of_device_id btusb_match_table[] = {
	{ .compatible = "usb1286,204e" },
	{ .compatible = "usbcf3,e300" }, /* QCA6174A */
	{ .compatible = "usb4ca,301a" }, /* QCA6174A (Lite-On) */
	{ }
};
MODULE_DEVICE_TABLE(of, btusb_match_table);

/* Use an oob wakeup pin? */
static int btusb_config_oob_wake(struct hci_dev *hdev)
{
	struct btusb_data *data = hci_get_drvdata(hdev);
	struct device *dev = &data->udev->dev;
	int irq, ret;

	clear_bit(BTUSB_OOB_WAKE_ENABLED, &data->flags);

	if (!of_match_device(btusb_match_table, dev))
		return 0;

	/* Move on if no IRQ specified */
	irq = of_irq_get_byname(dev->of_node, "wakeup");
	if (irq <= 0) {
		bt_dev_dbg(hdev, "%s: no OOB Wakeup IRQ in DT", __func__);
		return 0;
	}

	irq_set_status_flags(irq, IRQ_NOAUTOEN);
	ret = devm_request_irq(&hdev->dev, irq, btusb_oob_wake_handler,
			       0, "OOB Wake-on-BT", data);
	if (ret) {
		bt_dev_err(hdev, "%s: IRQ request failed", __func__);
		return ret;
	}

	ret = device_init_wakeup(dev, true);
	if (ret) {
		bt_dev_err(hdev, "%s: failed to init_wakeup", __func__);
		return ret;
	}

	data->oob_wake_irq = irq;
	bt_dev_info(hdev, "OOB Wake-on-BT configured at IRQ %u", irq);
	return 0;
}
#endif

static void btusb_check_needs_reset_resume(struct usb_interface *intf)
{
	if (dmi_check_system(btusb_needs_reset_resume_table))
		interface_to_usbdev(intf)->quirks |= USB_QUIRK_RESET_RESUME;
}

static bool btusb_prevent_wake(struct hci_dev *hdev)
{
	struct btusb_data *data = hci_get_drvdata(hdev);

	if (test_bit(BTUSB_WAKEUP_DISABLE, &data->flags))
		return true;

	return !device_may_wakeup(&data->udev->dev);
}

static int btusb_shutdown_qca(struct hci_dev *hdev)
{
	struct sk_buff *skb;

	skb = __hci_cmd_sync(hdev, HCI_OP_RESET, 0, NULL, HCI_INIT_TIMEOUT);
	if (IS_ERR(skb)) {
		bt_dev_err(hdev, "HCI reset during shutdown failed");
		return PTR_ERR(skb);
	}
	kfree_skb(skb);

	return 0;
}

static int btusb_probe(struct usb_interface *intf,
		       const struct usb_device_id *id)
{
	struct usb_endpoint_descriptor *ep_desc;
	struct gpio_desc *reset_gpio;
	struct btusb_data *data;
	struct hci_dev *hdev;
	unsigned ifnum_base;
	int i, err;

	BT_DBG("intf %p id %p", intf, id);

	/* interface numbers are hardcoded in the spec */
	if (intf->cur_altsetting->desc.bInterfaceNumber != 0) {
		if (!(id->driver_info & BTUSB_IFNUM_2))
			return -ENODEV;
		if (intf->cur_altsetting->desc.bInterfaceNumber != 2)
			return -ENODEV;
	}

	ifnum_base = intf->cur_altsetting->desc.bInterfaceNumber;

	if (!id->driver_info) {
		const struct usb_device_id *match;

		match = usb_match_id(intf, blacklist_table);
		if (match)
			id = match;
	}

	if (id->driver_info == BTUSB_IGNORE)
		return -ENODEV;

	if (id->driver_info & BTUSB_ATH3012) {
		struct usb_device *udev = interface_to_usbdev(intf);

		/* Old firmware would otherwise let ath3k driver load
		 * patch and sysconfig files
		 */
		if (le16_to_cpu(udev->descriptor.bcdDevice) <= 0x0001 &&
		    !btusb_qca_need_patch(udev))
			return -ENODEV;
	}

	data = devm_kzalloc(&intf->dev, sizeof(*data), GFP_KERNEL);
	if (!data)
		return -ENOMEM;

	for (i = 0; i < intf->cur_altsetting->desc.bNumEndpoints; i++) {
		ep_desc = &intf->cur_altsetting->endpoint[i].desc;

		if (!data->intr_ep && usb_endpoint_is_int_in(ep_desc)) {
			data->intr_ep = ep_desc;
			continue;
		}

		if (!data->bulk_tx_ep && usb_endpoint_is_bulk_out(ep_desc)) {
			data->bulk_tx_ep = ep_desc;
			continue;
		}

		if (!data->bulk_rx_ep && usb_endpoint_is_bulk_in(ep_desc)) {
			data->bulk_rx_ep = ep_desc;
			continue;
		}
	}

	if (!data->intr_ep || !data->bulk_tx_ep || !data->bulk_rx_ep)
		return -ENODEV;

	if (id->driver_info & BTUSB_AMP) {
		data->cmdreq_type = USB_TYPE_CLASS | 0x01;
		data->cmdreq = 0x2b;
	} else {
		data->cmdreq_type = USB_TYPE_CLASS;
		data->cmdreq = 0x00;
	}

	data->udev = interface_to_usbdev(intf);
	data->intf = intf;

	INIT_WORK(&data->work, btusb_work);
	INIT_WORK(&data->waker, btusb_waker);
	init_usb_anchor(&data->deferred);
	init_usb_anchor(&data->tx_anchor);
	spin_lock_init(&data->txlock);

	init_usb_anchor(&data->intr_anchor);
	init_usb_anchor(&data->bulk_anchor);
	init_usb_anchor(&data->isoc_anchor);
	init_usb_anchor(&data->diag_anchor);
	init_usb_anchor(&data->ctrl_anchor);
	spin_lock_init(&data->rxlock);

	if (id->driver_info & BTUSB_INTEL_NEW) {
		data->recv_event = btusb_recv_event_intel;
		data->recv_bulk = btusb_recv_bulk_intel;
		set_bit(BTUSB_BOOTLOADER, &data->flags);
	} else {
		data->recv_event = hci_recv_frame;
		data->recv_bulk = btusb_recv_bulk;
	}

	hdev = hci_alloc_dev();
	if (!hdev)
		return -ENOMEM;

	hdev->bus = HCI_USB;
	hci_set_drvdata(hdev, data);

	if (id->driver_info & BTUSB_AMP)
		hdev->dev_type = HCI_AMP;
	else
		hdev->dev_type = HCI_PRIMARY;

	data->hdev = hdev;

	SET_HCIDEV_DEV(hdev, &intf->dev);

	reset_gpio = gpiod_get_optional(&data->udev->dev, "reset",
					GPIOD_OUT_LOW);
	if (IS_ERR(reset_gpio)) {
		err = PTR_ERR(reset_gpio);
		goto out_free_dev;
	} else if (reset_gpio) {
		data->reset_gpio = reset_gpio;
	}

	hdev->open   = btusb_open;
	hdev->close  = btusb_close;
	hdev->flush  = btusb_flush;
	hdev->send   = btusb_send_frame;
	hdev->notify = btusb_notify;
	hdev->prevent_wake = btusb_prevent_wake;

#ifdef CONFIG_PM
	err = btusb_config_oob_wake(hdev);
	if (err)
		goto out_free_dev;

	/* Marvell devices may need a specific chip configuration */
	if (id->driver_info & BTUSB_MARVELL && data->oob_wake_irq) {
		err = marvell_config_oob_wake(hdev);
		if (err)
			goto out_free_dev;
	}
#endif
	if (id->driver_info & BTUSB_CW6622)
		set_bit(HCI_QUIRK_BROKEN_STORED_LINK_KEY, &hdev->quirks);

	if (id->driver_info & BTUSB_BCM2045)
		set_bit(HCI_QUIRK_BROKEN_STORED_LINK_KEY, &hdev->quirks);

	if (id->driver_info & BTUSB_BCM92035)
		hdev->setup = btusb_setup_bcm92035;

	if (IS_ENABLED(CONFIG_BT_HCIBTUSB_BCM) &&
	    (id->driver_info & BTUSB_BCM_PATCHRAM)) {
		hdev->manufacturer = 15;
		hdev->setup = btbcm_setup_patchram;
		hdev->set_diag = btusb_bcm_set_diag;
		hdev->set_bdaddr = btbcm_set_bdaddr;

		/* Broadcom LM_DIAG Interface numbers are hardcoded */
		data->diag = usb_ifnum_to_if(data->udev, ifnum_base + 2);
	}

	if (IS_ENABLED(CONFIG_BT_HCIBTUSB_BCM) &&
	    (id->driver_info & BTUSB_BCM_APPLE)) {
		hdev->manufacturer = 15;
		hdev->setup = btbcm_setup_apple;
		hdev->set_diag = btusb_bcm_set_diag;

		/* Broadcom LM_DIAG Interface numbers are hardcoded */
		data->diag = usb_ifnum_to_if(data->udev, ifnum_base + 2);
	}

	if (id->driver_info & BTUSB_INTEL) {
		hdev->manufacturer = 2;
		hdev->setup = btusb_setup_intel;
		hdev->shutdown = btusb_shutdown_intel;
		hdev->set_diag = btintel_set_diag_mfg;
		hdev->set_bdaddr = btintel_set_bdaddr;
		hdev->cmd_timeout = btusb_intel_cmd_timeout;
		set_bit(HCI_QUIRK_STRICT_DUPLICATE_FILTER, &hdev->quirks);
		set_bit(HCI_QUIRK_SIMULTANEOUS_DISCOVERY, &hdev->quirks);
		set_bit(HCI_QUIRK_NON_PERSISTENT_DIAG, &hdev->quirks);
	}

	if (id->driver_info & BTUSB_INTEL_NEW) {
		hdev->manufacturer = 2;
		hdev->send = btusb_send_frame_intel;
		hdev->setup = btusb_setup_intel_new;
		hdev->shutdown = btusb_shutdown_intel_new;
		hdev->hw_error = btintel_hw_error;
		hdev->set_diag = btintel_set_diag;
		hdev->set_bdaddr = btintel_set_bdaddr;
		hdev->cmd_timeout = btusb_intel_cmd_timeout;
		set_bit(HCI_QUIRK_STRICT_DUPLICATE_FILTER, &hdev->quirks);
		set_bit(HCI_QUIRK_SIMULTANEOUS_DISCOVERY, &hdev->quirks);
		set_bit(HCI_QUIRK_NON_PERSISTENT_DIAG, &hdev->quirks);
	}

	if (id->driver_info & BTUSB_INTEL_NEWGEN) {
		hdev->manufacturer = 2;
		hdev->send = btusb_send_frame_intel;
		hdev->setup = btusb_setup_intel_newgen;
		hdev->shutdown = btusb_shutdown_intel_new;
		hdev->hw_error = btintel_hw_error;
		hdev->set_diag = btintel_set_diag;
		hdev->set_bdaddr = btintel_set_bdaddr;
		hdev->cmd_timeout = btusb_intel_cmd_timeout;
		set_bit(HCI_QUIRK_STRICT_DUPLICATE_FILTER, &hdev->quirks);
		set_bit(HCI_QUIRK_SIMULTANEOUS_DISCOVERY, &hdev->quirks);
		set_bit(HCI_QUIRK_NON_PERSISTENT_DIAG, &hdev->quirks);

		data->recv_event = btusb_recv_event_intel;
		data->recv_bulk = btusb_recv_bulk_intel;
		set_bit(BTUSB_BOOTLOADER, &data->flags);
	}

	if (id->driver_info & BTUSB_MARVELL)
		hdev->set_bdaddr = btusb_set_bdaddr_marvell;

	if (IS_ENABLED(CONFIG_BT_HCIBTUSB_MTK) &&
	    (id->driver_info & BTUSB_MEDIATEK)) {
		hdev->setup = btusb_mtk_setup;
		hdev->shutdown = btusb_mtk_shutdown;
		hdev->manufacturer = 70;
		set_bit(HCI_QUIRK_NON_PERSISTENT_SETUP, &hdev->quirks);
	}

	if (id->driver_info & BTUSB_SWAVE) {
		set_bit(HCI_QUIRK_FIXUP_INQUIRY_MODE, &hdev->quirks);
		set_bit(HCI_QUIRK_BROKEN_LOCAL_COMMANDS, &hdev->quirks);
	}

	if (id->driver_info & BTUSB_INTEL_BOOT) {
		hdev->manufacturer = 2;
		set_bit(HCI_QUIRK_RAW_DEVICE, &hdev->quirks);
	}

	if (id->driver_info & BTUSB_ATH3012) {
		data->setup_on_usb = btusb_setup_qca;
		hdev->set_bdaddr = btusb_set_bdaddr_ath3012;
		set_bit(HCI_QUIRK_SIMULTANEOUS_DISCOVERY, &hdev->quirks);
		set_bit(HCI_QUIRK_STRICT_DUPLICATE_FILTER, &hdev->quirks);
	}

	if (id->driver_info & BTUSB_QCA_ROME) {
		data->setup_on_usb = btusb_setup_qca;
		hdev->set_bdaddr = btusb_set_bdaddr_ath3012;
		hdev->cmd_timeout = btusb_qca_cmd_timeout;
		set_bit(HCI_QUIRK_SIMULTANEOUS_DISCOVERY, &hdev->quirks);
		btusb_check_needs_reset_resume(intf);
	}

	if (id->driver_info & BTUSB_QCA_WCN6855) {
		data->setup_on_usb = btusb_setup_qca;
		hdev->shutdown = btusb_shutdown_qca;
		hdev->set_bdaddr = btusb_set_bdaddr_wcn6855;
		hdev->cmd_timeout = btusb_qca_cmd_timeout;
		set_bit(HCI_QUIRK_SIMULTANEOUS_DISCOVERY, &hdev->quirks);
	}

	if (id->driver_info & BTUSB_AMP) {
		/* AMP controllers do not support SCO packets */
		data->isoc = NULL;
	} else {
		/* Interface orders are hardcoded in the specification */
		data->isoc = usb_ifnum_to_if(data->udev, ifnum_base + 1);
		data->isoc_ifnum = ifnum_base + 1;
	}

	if (IS_ENABLED(CONFIG_BT_HCIBTUSB_RTL) &&
	    (id->driver_info & BTUSB_REALTEK)) {
		hdev->setup = btrtl_setup_realtek;
		hdev->shutdown = btrtl_shutdown_realtek;
		hdev->cmd_timeout = btusb_rtl_cmd_timeout;

		/* Realtek devices lose their updated firmware over global
		 * suspend that means host doesn't send SET_FEATURE
		 * (DEVICE_REMOTE_WAKEUP)
		 */
		set_bit(BTUSB_WAKEUP_DISABLE, &data->flags);
	}

	if (!reset)
		set_bit(HCI_QUIRK_RESET_ON_CLOSE, &hdev->quirks);

	if (force_scofix || id->driver_info & BTUSB_WRONG_SCO_MTU) {
		if (!disable_scofix)
			set_bit(HCI_QUIRK_FIXUP_BUFFER_SIZE, &hdev->quirks);
	}

	if (id->driver_info & BTUSB_BROKEN_ISOC)
		data->isoc = NULL;

	if (id->driver_info & BTUSB_WIDEBAND_SPEECH)
		set_bit(HCI_QUIRK_WIDEBAND_SPEECH_SUPPORTED, &hdev->quirks);

	if (id->driver_info & BTUSB_VALID_LE_STATES)
		set_bit(HCI_QUIRK_VALID_LE_STATES, &hdev->quirks);

	if (id->driver_info & BTUSB_DIGIANSWER) {
		data->cmdreq_type = USB_TYPE_VENDOR;
		set_bit(HCI_QUIRK_RESET_ON_CLOSE, &hdev->quirks);
	}

	if (id->driver_info & BTUSB_CSR) {
		struct usb_device *udev = data->udev;
		u16 bcdDevice = le16_to_cpu(udev->descriptor.bcdDevice);

		/* Old firmware would otherwise execute USB reset */
		if (bcdDevice < 0x117)
			set_bit(HCI_QUIRK_RESET_ON_CLOSE, &hdev->quirks);

		/* This must be set first in case we disable it for fakes */
		set_bit(HCI_QUIRK_SIMULTANEOUS_DISCOVERY, &hdev->quirks);

		/* Fake CSR devices with broken commands */
		if (le16_to_cpu(udev->descriptor.idVendor)  == 0x0a12 &&
		    le16_to_cpu(udev->descriptor.idProduct) == 0x0001)
			hdev->setup = btusb_setup_csr;
	}

	if (id->driver_info & BTUSB_SNIFFER) {
		struct usb_device *udev = data->udev;

		/* New sniffer firmware has crippled HCI interface */
		if (le16_to_cpu(udev->descriptor.bcdDevice) > 0x997)
			set_bit(HCI_QUIRK_RAW_DEVICE, &hdev->quirks);
	}

	if (id->driver_info & BTUSB_INTEL_BOOT) {
		/* A bug in the bootloader causes that interrupt interface is
		 * only enabled after receiving SetInterface(0, AltSetting=0).
		 */
		err = usb_set_interface(data->udev, 0, 0);
		if (err < 0) {
			BT_ERR("failed to set interface 0, alt 0 %d", err);
			goto out_free_dev;
		}
	}

	if (data->isoc) {
		err = usb_driver_claim_interface(&btusb_driver,
						 data->isoc, data);
		if (err < 0)
			goto out_free_dev;
	}

	if (IS_ENABLED(CONFIG_BT_HCIBTUSB_BCM) && data->diag) {
		if (!usb_driver_claim_interface(&btusb_driver,
						data->diag, data))
			__set_diag_interface(hdev);
		else
			data->diag = NULL;
	}

	if (enable_autosuspend)
		usb_enable_autosuspend(data->udev);

	err = hci_register_dev(hdev);
	if (err < 0)
		goto out_free_dev;

	usb_set_intfdata(intf, data);

	return 0;

out_free_dev:
	if (data->reset_gpio)
		gpiod_put(data->reset_gpio);
	hci_free_dev(hdev);
	return err;
}

static void btusb_disconnect(struct usb_interface *intf)
{
	struct btusb_data *data = usb_get_intfdata(intf);
	struct hci_dev *hdev;

	BT_DBG("intf %p", intf);

	if (!data)
		return;

	hdev = data->hdev;
	usb_set_intfdata(data->intf, NULL);

	if (data->isoc)
		usb_set_intfdata(data->isoc, NULL);

	if (data->diag)
		usb_set_intfdata(data->diag, NULL);

	hci_unregister_dev(hdev);

	if (intf == data->intf) {
		if (data->isoc)
			usb_driver_release_interface(&btusb_driver, data->isoc);
		if (data->diag)
			usb_driver_release_interface(&btusb_driver, data->diag);
	} else if (intf == data->isoc) {
		if (data->diag)
			usb_driver_release_interface(&btusb_driver, data->diag);
		usb_driver_release_interface(&btusb_driver, data->intf);
	} else if (intf == data->diag) {
		usb_driver_release_interface(&btusb_driver, data->intf);
		if (data->isoc)
			usb_driver_release_interface(&btusb_driver, data->isoc);
	}

	if (data->oob_wake_irq)
		device_init_wakeup(&data->udev->dev, false);

	if (data->reset_gpio)
		gpiod_put(data->reset_gpio);

	hci_free_dev(hdev);
}

#ifdef CONFIG_PM
static int btusb_suspend(struct usb_interface *intf, pm_message_t message)
{
	struct btusb_data *data = usb_get_intfdata(intf);

	BT_DBG("intf %p", intf);

	if (data->suspend_count++)
		return 0;

	spin_lock_irq(&data->txlock);
	if (!(PMSG_IS_AUTO(message) && data->tx_in_flight)) {
		set_bit(BTUSB_SUSPENDING, &data->flags);
		spin_unlock_irq(&data->txlock);
	} else {
		spin_unlock_irq(&data->txlock);
		data->suspend_count--;
		return -EBUSY;
	}

	cancel_work_sync(&data->work);

	btusb_stop_traffic(data);
	usb_kill_anchored_urbs(&data->tx_anchor);

	if (data->oob_wake_irq && device_may_wakeup(&data->udev->dev)) {
		set_bit(BTUSB_OOB_WAKE_ENABLED, &data->flags);
		enable_irq_wake(data->oob_wake_irq);
		enable_irq(data->oob_wake_irq);
	}

	/* For global suspend, Realtek devices lose the loaded fw
	 * in them. But for autosuspend, firmware should remain.
	 * Actually, it depends on whether the usb host sends
	 * set feature (enable wakeup) or not.
	 */
	if (test_bit(BTUSB_WAKEUP_DISABLE, &data->flags)) {
		if (PMSG_IS_AUTO(message) &&
		    device_can_wakeup(&data->udev->dev))
			data->udev->do_remote_wakeup = 1;
		else if (!PMSG_IS_AUTO(message))
			data->udev->reset_resume = 1;
	}

	return 0;
}

static void play_deferred(struct btusb_data *data)
{
	struct urb *urb;
	int err;

	while ((urb = usb_get_from_anchor(&data->deferred))) {
		usb_anchor_urb(urb, &data->tx_anchor);

		err = usb_submit_urb(urb, GFP_ATOMIC);
		if (err < 0) {
			if (err != -EPERM && err != -ENODEV)
				BT_ERR("%s urb %p submission failed (%d)",
				       data->hdev->name, urb, -err);
			kfree(urb->setup_packet);
			usb_unanchor_urb(urb);
			usb_free_urb(urb);
			break;
		}

		data->tx_in_flight++;
		usb_free_urb(urb);
	}

	/* Cleanup the rest deferred urbs. */
	while ((urb = usb_get_from_anchor(&data->deferred))) {
		kfree(urb->setup_packet);
		usb_free_urb(urb);
	}
}

static int btusb_resume(struct usb_interface *intf)
{
	struct btusb_data *data = usb_get_intfdata(intf);
	struct hci_dev *hdev = data->hdev;
	int err = 0;

	BT_DBG("intf %p", intf);

	if (--data->suspend_count)
		return 0;

	/* Disable only if not already disabled (keep it balanced) */
	if (test_and_clear_bit(BTUSB_OOB_WAKE_ENABLED, &data->flags)) {
		disable_irq(data->oob_wake_irq);
		disable_irq_wake(data->oob_wake_irq);
	}

	if (!test_bit(HCI_RUNNING, &hdev->flags))
		goto done;

	if (test_bit(BTUSB_INTR_RUNNING, &data->flags)) {
		err = btusb_submit_intr_urb(hdev, GFP_NOIO);
		if (err < 0) {
			clear_bit(BTUSB_INTR_RUNNING, &data->flags);
			goto failed;
		}
	}

	if (test_bit(BTUSB_BULK_RUNNING, &data->flags)) {
		err = btusb_submit_bulk_urb(hdev, GFP_NOIO);
		if (err < 0) {
			clear_bit(BTUSB_BULK_RUNNING, &data->flags);
			goto failed;
		}

		btusb_submit_bulk_urb(hdev, GFP_NOIO);
	}

	if (test_bit(BTUSB_ISOC_RUNNING, &data->flags)) {
		if (btusb_submit_isoc_urb(hdev, GFP_NOIO) < 0)
			clear_bit(BTUSB_ISOC_RUNNING, &data->flags);
		else
			btusb_submit_isoc_urb(hdev, GFP_NOIO);
	}

	spin_lock_irq(&data->txlock);
	play_deferred(data);
	clear_bit(BTUSB_SUSPENDING, &data->flags);
	spin_unlock_irq(&data->txlock);
	schedule_work(&data->work);

	return 0;

failed:
	usb_scuttle_anchored_urbs(&data->deferred);
done:
	spin_lock_irq(&data->txlock);
	clear_bit(BTUSB_SUSPENDING, &data->flags);
	spin_unlock_irq(&data->txlock);

	return err;
}
#endif

static struct usb_driver btusb_driver = {
	.name		= "btusb",
	.probe		= btusb_probe,
	.disconnect	= btusb_disconnect,
#ifdef CONFIG_PM
	.suspend	= btusb_suspend,
	.resume		= btusb_resume,
#endif
	.id_table	= btusb_table,
	.supports_autosuspend = 1,
	.disable_hub_initiated_lpm = 1,
};

module_usb_driver(btusb_driver);

module_param(disable_scofix, bool, 0644);
MODULE_PARM_DESC(disable_scofix, "Disable fixup of wrong SCO buffer size");

module_param(force_scofix, bool, 0644);
MODULE_PARM_DESC(force_scofix, "Force fixup of wrong SCO buffers size");

module_param(enable_autosuspend, bool, 0644);
MODULE_PARM_DESC(enable_autosuspend, "Enable USB autosuspend by default");

module_param(reset, bool, 0644);
MODULE_PARM_DESC(reset, "Send HCI reset command on initialization");

MODULE_AUTHOR("Marcel Holtmann <marcel@holtmann.org>");
MODULE_DESCRIPTION("Generic Bluetooth USB driver ver " VERSION);
MODULE_VERSION(VERSION);
MODULE_LICENSE("GPL");<|MERGE_RESOLUTION|>--- conflicted
+++ resolved
@@ -2531,10 +2531,6 @@
 	btusb_setup_intel_newgen_get_fw_name(ver, fwname, sizeof(fwname), "sfi");
 	err = firmware_request_nowarn(&fw, fwname, &hdev->dev);
 	if (err < 0) {
-<<<<<<< HEAD
-		bt_dev_err(hdev, "Failed to load Intel firmware file %s (%d)",
-			   fwname, err);
-=======
 		if (!test_bit(BTUSB_BOOTLOADER, &data->flags)) {
 			/* Firmware has already been loaded */
 			set_bit(BTUSB_FIRMWARE_LOADED, &data->flags);
@@ -2544,7 +2540,6 @@
 		bt_dev_err(hdev, "Failed to load Intel firmware file %s (%d)",
 			   fwname, err);
 
->>>>>>> 8e0eb2fb
 		return err;
 	}
 
@@ -2694,30 +2689,24 @@
 	err = btusb_setup_intel_new_get_fw_name(ver, params, fwname,
 						sizeof(fwname), "sfi");
 	if (err < 0) {
-<<<<<<< HEAD
-=======
 		if (!test_bit(BTUSB_BOOTLOADER, &data->flags)) {
 			/* Firmware has already been loaded */
 			set_bit(BTUSB_FIRMWARE_LOADED, &data->flags);
 			return 0;
 		}
 
->>>>>>> 8e0eb2fb
 		bt_dev_err(hdev, "Unsupported Intel firmware naming");
 		return -EINVAL;
 	}
 
 	err = firmware_request_nowarn(&fw, fwname, &hdev->dev);
 	if (err < 0) {
-<<<<<<< HEAD
-=======
 		if (!test_bit(BTUSB_BOOTLOADER, &data->flags)) {
 			/* Firmware has already been loaded */
 			set_bit(BTUSB_FIRMWARE_LOADED, &data->flags);
 			return 0;
 		}
 
->>>>>>> 8e0eb2fb
 		bt_dev_err(hdev, "Failed to load Intel firmware file %s (%d)",
 			   fwname, err);
 		return err;
