--- conflicted
+++ resolved
@@ -34,13 +34,6 @@
 	if (!strncmp(cmd, "start", len)) {
 		ret = rproc_boot(rproc);
 	} else if (!strncmp(cmd, "stop", len)) {
-<<<<<<< HEAD
-		if (rproc->state != RPROC_RUNNING &&
-		    rproc->state != RPROC_ATTACHED)
-			return -EINVAL;
-
-=======
->>>>>>> 88084a3d
 		ret = rproc_shutdown(rproc);
 	} else if (!strncmp(cmd, "detach", len)) {
 		ret = rproc_detach(rproc);
