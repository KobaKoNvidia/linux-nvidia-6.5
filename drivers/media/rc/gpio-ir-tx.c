--- conflicted
+++ resolved
@@ -62,10 +62,6 @@
 			return;
 
 		/* udelay more than 1ms may not work */
-<<<<<<< HEAD
-		delta = min(delta, 1000);
-		udelay(delta);
-=======
 		if (delta >= 1000) {
 			mdelay(delta / 1000);
 			continue;
@@ -73,7 +69,6 @@
 
 		udelay(delta);
 		break;
->>>>>>> 88084a3d
 	}
 }
 
