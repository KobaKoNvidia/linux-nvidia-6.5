/* SPDX-License-Identifier: GPL-2.0
 *
 * page_pool.c
 *	Author:	Jesper Dangaard Brouer <netoptimizer@brouer.com>
 *	Copyright (C) 2016 Red Hat, Inc.
 */

#include <linux/types.h>
#include <linux/kernel.h>
#include <linux/slab.h>
#include <linux/device.h>

#include <net/page_pool.h>
#include <linux/dma-direction.h>
#include <linux/dma-mapping.h>
#include <linux/page-flags.h>
#include <linux/mm.h> /* for __put_page() */

#include <trace/events/page_pool.h>

#define DEFER_TIME (msecs_to_jiffies(1000))
#define DEFER_WARN_INTERVAL (60 * HZ)

static int page_pool_init(struct page_pool *pool,
			  const struct page_pool_params *params)
{
	unsigned int ring_qsize = 1024; /* Default */

	memcpy(&pool->p, params, sizeof(pool->p));

	/* Validate only known flags were used */
	if (pool->p.flags & ~(PP_FLAG_ALL))
		return -EINVAL;

	if (pool->p.pool_size)
		ring_qsize = pool->p.pool_size;

	/* Sanity limit mem that can be pinned down */
	if (ring_qsize > 32768)
		return -E2BIG;

	/* DMA direction is either DMA_FROM_DEVICE or DMA_BIDIRECTIONAL.
	 * DMA_BIDIRECTIONAL is for allowing page used for DMA sending,
	 * which is the XDP_TX use-case.
	 */
	if (pool->p.flags & PP_FLAG_DMA_MAP) {
		if ((pool->p.dma_dir != DMA_FROM_DEVICE) &&
		    (pool->p.dma_dir != DMA_BIDIRECTIONAL))
			return -EINVAL;
	}

	if (pool->p.flags & PP_FLAG_DMA_SYNC_DEV) {
		/* In order to request DMA-sync-for-device the page
		 * needs to be mapped
		 */
		if (!(pool->p.flags & PP_FLAG_DMA_MAP))
			return -EINVAL;

		if (!pool->p.max_len)
			return -EINVAL;

		/* pool->p.offset has to be set according to the address
		 * offset used by the DMA engine to start copying rx data
		 */
	}

	if (ptr_ring_init(&pool->ring, ring_qsize, GFP_KERNEL) < 0)
		return -ENOMEM;

	atomic_set(&pool->pages_state_release_cnt, 0);

	/* Driver calling page_pool_create() also call page_pool_destroy() */
	refcount_set(&pool->user_cnt, 1);

	if (pool->p.flags & PP_FLAG_DMA_MAP)
		get_device(pool->p.dev);

	return 0;
}

struct page_pool *page_pool_create(const struct page_pool_params *params)
{
	struct page_pool *pool;
	int err;

	pool = kzalloc_node(sizeof(*pool), GFP_KERNEL, params->nid);
	if (!pool)
		return ERR_PTR(-ENOMEM);

	err = page_pool_init(pool, params);
	if (err < 0) {
		pr_warn("%s() gave up with errno %d\n", __func__, err);
		kfree(pool);
		return ERR_PTR(err);
	}

	return pool;
}
EXPORT_SYMBOL(page_pool_create);

<<<<<<< HEAD
static void __page_pool_return_page(struct page_pool *pool, struct page *page);
=======
static void page_pool_return_page(struct page_pool *pool, struct page *page);
>>>>>>> 04d5ce62

noinline
static struct page *page_pool_refill_alloc_cache(struct page_pool *pool)
{
	struct ptr_ring *r = &pool->ring;
	struct page *page;
	int pref_nid; /* preferred NUMA node */

	/* Quicker fallback, avoid locks when ring is empty */
	if (__ptr_ring_empty(r))
		return NULL;

	/* Softirq guarantee CPU and thus NUMA node is stable. This,
	 * assumes CPU refilling driver RX-ring will also run RX-NAPI.
	 */
#ifdef CONFIG_NUMA
	pref_nid = (pool->p.nid == NUMA_NO_NODE) ? numa_mem_id() : pool->p.nid;
#else
	/* Ignore pool->p.nid setting if !CONFIG_NUMA, helps compiler */
	pref_nid = numa_mem_id(); /* will be zero like page_to_nid() */
#endif

	/* Slower-path: Get pages from locked ring queue */
	spin_lock(&r->consumer_lock);

	/* Refill alloc array, but only if NUMA match */
	do {
		page = __ptr_ring_consume(r);
		if (unlikely(!page))
			break;

		if (likely(page_to_nid(page) == pref_nid)) {
			pool->alloc.cache[pool->alloc.count++] = page;
		} else {
			/* NUMA mismatch;
			 * (1) release 1 page to page-allocator and
			 * (2) break out to fallthrough to alloc_pages_node.
			 * This limit stress on page buddy alloactor.
			 */
<<<<<<< HEAD
			__page_pool_return_page(pool, page);
=======
			page_pool_return_page(pool, page);
>>>>>>> 04d5ce62
			page = NULL;
			break;
		}
	} while (pool->alloc.count < PP_ALLOC_CACHE_REFILL);

	/* Return last page */
	if (likely(pool->alloc.count > 0))
		page = pool->alloc.cache[--pool->alloc.count];

	spin_unlock(&r->consumer_lock);
	return page;
}

/* fast path */
static struct page *__page_pool_get_cached(struct page_pool *pool)
{
	struct page *page;

	/* Caller MUST guarantee safe non-concurrent access, e.g. softirq */
	if (likely(pool->alloc.count)) {
		/* Fast-path */
		page = pool->alloc.cache[--pool->alloc.count];
	} else {
		page = page_pool_refill_alloc_cache(pool);
	}

	return page;
}

static void page_pool_dma_sync_for_device(struct page_pool *pool,
					  struct page *page,
					  unsigned int dma_sync_size)
{
	dma_sync_size = min(dma_sync_size, pool->p.max_len);
	dma_sync_single_range_for_device(pool->p.dev, page->dma_addr,
					 pool->p.offset, dma_sync_size,
					 pool->p.dma_dir);
}

/* slow path */
noinline
static struct page *__page_pool_alloc_pages_slow(struct page_pool *pool,
						 gfp_t _gfp)
{
	struct page *page;
	gfp_t gfp = _gfp;
	dma_addr_t dma;

	/* We could always set __GFP_COMP, and avoid this branch, as
	 * prep_new_page() can handle order-0 with __GFP_COMP.
	 */
	if (pool->p.order)
		gfp |= __GFP_COMP;

	/* FUTURE development:
	 *
	 * Current slow-path essentially falls back to single page
	 * allocations, which doesn't improve performance.  This code
	 * need bulk allocation support from the page allocator code.
	 */

	/* Cache was empty, do real allocation */
#ifdef CONFIG_NUMA
	page = alloc_pages_node(pool->p.nid, gfp, pool->p.order);
#else
	page = alloc_pages(gfp, pool->p.order);
#endif
	if (!page)
		return NULL;

	if (!(pool->p.flags & PP_FLAG_DMA_MAP))
		goto skip_dma_map;

	/* Setup DMA mapping: use 'struct page' area for storing DMA-addr
	 * since dma_addr_t can be either 32 or 64 bits and does not always fit
	 * into page private data (i.e 32bit cpu with 64bit DMA caps)
	 * This mapping is kept for lifetime of page, until leaving pool.
	 */
	dma = dma_map_page_attrs(pool->p.dev, page, 0,
				 (PAGE_SIZE << pool->p.order),
				 pool->p.dma_dir, DMA_ATTR_SKIP_CPU_SYNC);
	if (dma_mapping_error(pool->p.dev, dma)) {
		put_page(page);
		return NULL;
	}
	page->dma_addr = dma;

	if (pool->p.flags & PP_FLAG_DMA_SYNC_DEV)
		page_pool_dma_sync_for_device(pool, page, pool->p.max_len);

skip_dma_map:
	/* Track how many pages are held 'in-flight' */
	pool->pages_state_hold_cnt++;

	trace_page_pool_state_hold(pool, page, pool->pages_state_hold_cnt);

	/* When page just alloc'ed is should/must have refcnt 1. */
	return page;
}

/* For using page_pool replace: alloc_pages() API calls, but provide
 * synchronization guarantee for allocation side.
 */
struct page *page_pool_alloc_pages(struct page_pool *pool, gfp_t gfp)
{
	struct page *page;

	/* Fast-path: Get a page from cache */
	page = __page_pool_get_cached(pool);
	if (page)
		return page;

	/* Slow-path: cache empty, do real allocation */
	page = __page_pool_alloc_pages_slow(pool, gfp);
	return page;
}
EXPORT_SYMBOL(page_pool_alloc_pages);

/* Calculate distance between two u32 values, valid if distance is below 2^(31)
 *  https://en.wikipedia.org/wiki/Serial_number_arithmetic#General_Solution
 */
#define _distance(a, b)	(s32)((a) - (b))

static s32 page_pool_inflight(struct page_pool *pool)
{
	u32 release_cnt = atomic_read(&pool->pages_state_release_cnt);
	u32 hold_cnt = READ_ONCE(pool->pages_state_hold_cnt);
	s32 inflight;

	inflight = _distance(hold_cnt, release_cnt);

	trace_page_pool_release(pool, inflight, hold_cnt, release_cnt);
	WARN(inflight < 0, "Negative(%d) inflight packet-pages", inflight);

	return inflight;
}

/* Disconnects a page (from a page_pool).  API users can have a need
 * to disconnect a page (from a page_pool), to allow it to be used as
 * a regular page (that will eventually be returned to the normal
 * page-allocator via put_page).
 */
void page_pool_release_page(struct page_pool *pool, struct page *page)
{
	dma_addr_t dma;
	int count;

	if (!(pool->p.flags & PP_FLAG_DMA_MAP))
		/* Always account for inflight pages, even if we didn't
		 * map them
		 */
		goto skip_dma_unmap;

	dma = page->dma_addr;

	/* When page is unmapped, it cannot be returned our pool */
	dma_unmap_page_attrs(pool->p.dev, dma,
			     PAGE_SIZE << pool->p.order, pool->p.dma_dir,
			     DMA_ATTR_SKIP_CPU_SYNC);
	page->dma_addr = 0;
skip_dma_unmap:
	/* This may be the last page returned, releasing the pool, so
	 * it is not safe to reference pool afterwards.
	 */
	count = atomic_inc_return(&pool->pages_state_release_cnt);
	trace_page_pool_state_release(pool, page, count);
}
EXPORT_SYMBOL(page_pool_release_page);

/* Return a page to the page allocator, cleaning up our state */
static void page_pool_return_page(struct page_pool *pool, struct page *page)
{
	page_pool_release_page(pool, page);

	put_page(page);
	/* An optimization would be to call __free_pages(page, pool->p.order)
	 * knowing page is not part of page-cache (thus avoiding a
	 * __page_cache_release() call).
	 */
}

static bool page_pool_recycle_in_ring(struct page_pool *pool, struct page *page)
{
	int ret;
	/* BH protection not needed if current is serving softirq */
	if (in_serving_softirq())
		ret = ptr_ring_produce(&pool->ring, page);
	else
		ret = ptr_ring_produce_bh(&pool->ring, page);

	return (ret == 0) ? true : false;
}

/* Only allow direct recycling in special circumstances, into the
 * alloc side cache.  E.g. during RX-NAPI processing for XDP_DROP use-case.
 *
 * Caller must provide appropriate safe context.
 */
static bool page_pool_recycle_in_cache(struct page *page,
				       struct page_pool *pool)
{
	if (unlikely(pool->alloc.count == PP_ALLOC_CACHE_SIZE))
		return false;

	/* Caller MUST have verified/know (page_ref_count(page) == 1) */
	pool->alloc.cache[pool->alloc.count++] = page;
	return true;
}

/* page is NOT reusable when:
 * 1) allocated when system is under some pressure. (page_is_pfmemalloc)
 */
static bool pool_page_reusable(struct page_pool *pool, struct page *page)
{
	return !page_is_pfmemalloc(page);
}

/* If the page refcnt == 1, this will try to recycle the page.
 * if PP_FLAG_DMA_SYNC_DEV is set, we'll try to sync the DMA area for
 * the configured size min(dma_sync_size, pool->max_len).
 * If the page refcnt != 1, then the page will be returned to memory
 * subsystem.
 */
void page_pool_put_page(struct page_pool *pool, struct page *page,
			unsigned int dma_sync_size, bool allow_direct)
{
	/* This allocator is optimized for the XDP mode that uses
	 * one-frame-per-page, but have fallbacks that act like the
	 * regular page allocator APIs.
	 *
	 * refcnt == 1 means page_pool owns page, and can recycle it.
	 */
	if (likely(page_ref_count(page) == 1 &&
		   pool_page_reusable(pool, page))) {
		/* Read barrier done in page_ref_count / READ_ONCE */

		if (pool->p.flags & PP_FLAG_DMA_SYNC_DEV)
			page_pool_dma_sync_for_device(pool, page,
						      dma_sync_size);

		if (allow_direct && in_serving_softirq())
			if (page_pool_recycle_in_cache(page, pool))
				return;

		if (!page_pool_recycle_in_ring(pool, page)) {
			/* Cache full, fallback to free pages */
			page_pool_return_page(pool, page);
		}
		return;
	}
	/* Fallback/non-XDP mode: API user have elevated refcnt.
	 *
	 * Many drivers split up the page into fragments, and some
	 * want to keep doing this to save memory and do refcnt based
	 * recycling. Support this use case too, to ease drivers
	 * switching between XDP/non-XDP.
	 *
	 * In-case page_pool maintains the DMA mapping, API user must
	 * call page_pool_put_page once.  In this elevated refcnt
	 * case, the DMA is unmapped/released, as driver is likely
	 * doing refcnt based recycle tricks, meaning another process
	 * will be invoking put_page.
	 */
	/* Do not replace this with page_pool_return_page() */
	page_pool_release_page(pool, page);
	put_page(page);
}
EXPORT_SYMBOL(page_pool_put_page);

static void page_pool_empty_ring(struct page_pool *pool)
{
	struct page *page;

	/* Empty recycle ring */
	while ((page = ptr_ring_consume_bh(&pool->ring))) {
		/* Verify the refcnt invariant of cached pages */
		if (!(page_ref_count(page) == 1))
			pr_crit("%s() page_pool refcnt %d violation\n",
				__func__, page_ref_count(page));

		page_pool_return_page(pool, page);
	}
}

static void page_pool_free(struct page_pool *pool)
{
	if (pool->disconnect)
		pool->disconnect(pool);

	ptr_ring_cleanup(&pool->ring, NULL);

	if (pool->p.flags & PP_FLAG_DMA_MAP)
		put_device(pool->p.dev);

	kfree(pool);
}

static void page_pool_empty_alloc_cache_once(struct page_pool *pool)
{
	struct page *page;

	if (pool->destroy_cnt)
		return;

	/* Empty alloc cache, assume caller made sure this is
	 * no-longer in use, and page_pool_alloc_pages() cannot be
	 * call concurrently.
	 */
	while (pool->alloc.count) {
		page = pool->alloc.cache[--pool->alloc.count];
		page_pool_return_page(pool, page);
	}
}

static void page_pool_scrub(struct page_pool *pool)
{
	page_pool_empty_alloc_cache_once(pool);
	pool->destroy_cnt++;

	/* No more consumers should exist, but producers could still
	 * be in-flight.
	 */
	page_pool_empty_ring(pool);
}

static int page_pool_release(struct page_pool *pool)
{
	int inflight;

	page_pool_scrub(pool);
	inflight = page_pool_inflight(pool);
	if (!inflight)
		page_pool_free(pool);

	return inflight;
}

static void page_pool_release_retry(struct work_struct *wq)
{
	struct delayed_work *dwq = to_delayed_work(wq);
	struct page_pool *pool = container_of(dwq, typeof(*pool), release_dw);
	int inflight;

	inflight = page_pool_release(pool);
	if (!inflight)
		return;

	/* Periodic warning */
	if (time_after_eq(jiffies, pool->defer_warn)) {
		int sec = (s32)((u32)jiffies - (u32)pool->defer_start) / HZ;

		pr_warn("%s() stalled pool shutdown %d inflight %d sec\n",
			__func__, inflight, sec);
		pool->defer_warn = jiffies + DEFER_WARN_INTERVAL;
	}

	/* Still not ready to be disconnected, retry later */
	schedule_delayed_work(&pool->release_dw, DEFER_TIME);
}

void page_pool_use_xdp_mem(struct page_pool *pool, void (*disconnect)(void *))
{
	refcount_inc(&pool->user_cnt);
	pool->disconnect = disconnect;
}

void page_pool_destroy(struct page_pool *pool)
{
	if (!pool)
		return;

	if (!page_pool_put(pool))
		return;

	if (!page_pool_release(pool))
		return;

	pool->defer_start = jiffies;
	pool->defer_warn  = jiffies + DEFER_WARN_INTERVAL;

	INIT_DELAYED_WORK(&pool->release_dw, page_pool_release_retry);
	schedule_delayed_work(&pool->release_dw, DEFER_TIME);
}
EXPORT_SYMBOL(page_pool_destroy);

/* Caller must provide appropriate safe context, e.g. NAPI. */
void page_pool_update_nid(struct page_pool *pool, int new_nid)
{
	struct page *page;

	trace_page_pool_update_nid(pool, new_nid);
	pool->p.nid = new_nid;

	/* Flush pool alloc cache, as refill will check NUMA node */
	while (pool->alloc.count) {
		page = pool->alloc.cache[--pool->alloc.count];
<<<<<<< HEAD
		__page_pool_return_page(pool, page);
=======
		page_pool_return_page(pool, page);
>>>>>>> 04d5ce62
	}
}
EXPORT_SYMBOL(page_pool_update_nid);<|MERGE_RESOLUTION|>--- conflicted
+++ resolved
@@ -98,11 +98,7 @@
 }
 EXPORT_SYMBOL(page_pool_create);
 
-<<<<<<< HEAD
-static void __page_pool_return_page(struct page_pool *pool, struct page *page);
-=======
 static void page_pool_return_page(struct page_pool *pool, struct page *page);
->>>>>>> 04d5ce62
 
 noinline
 static struct page *page_pool_refill_alloc_cache(struct page_pool *pool)
@@ -142,11 +138,7 @@
 			 * (2) break out to fallthrough to alloc_pages_node.
 			 * This limit stress on page buddy alloactor.
 			 */
-<<<<<<< HEAD
-			__page_pool_return_page(pool, page);
-=======
 			page_pool_return_page(pool, page);
->>>>>>> 04d5ce62
 			page = NULL;
 			break;
 		}
@@ -543,11 +535,7 @@
 	/* Flush pool alloc cache, as refill will check NUMA node */
 	while (pool->alloc.count) {
 		page = pool->alloc.cache[--pool->alloc.count];
-<<<<<<< HEAD
-		__page_pool_return_page(pool, page);
-=======
 		page_pool_return_page(pool, page);
->>>>>>> 04d5ce62
 	}
 }
 EXPORT_SYMBOL(page_pool_update_nid);