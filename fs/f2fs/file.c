--- conflicted
+++ resolved
@@ -2559,11 +2559,7 @@
 	struct f2fs_map_blocks map = { .m_next_extent = NULL,
 					.m_seg_type = NO_CHECK_TYPE,
 					.m_may_create = false };
-<<<<<<< HEAD
-	struct extent_info ei = {0, };
-=======
 	struct extent_info ei = {};
->>>>>>> 310bc395
 	pgoff_t pg_start, pg_end, next_pgofs;
 	unsigned int blk_per_seg = sbi->blocks_per_seg;
 	unsigned int total = 0, sec_num;
