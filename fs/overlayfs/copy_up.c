--- conflicted
+++ resolved
@@ -145,11 +145,7 @@
 		if (err == -ENOTTY || err == -EINVAL)
 			return 0;
 		pr_warn("failed to retrieve lower fileattr (%pd2, err=%i)\n",
-<<<<<<< HEAD
-			old, err);
-=======
 			old->dentry, err);
->>>>>>> 754e0b0e
 		return err;
 	}
 
@@ -173,10 +169,6 @@
 
 	err = ovl_real_fileattr_get(new, &newfa);
 	if (err) {
-<<<<<<< HEAD
-		pr_warn("failed to retrieve upper fileattr (%pd2, err=%i)\n",
-			new, err);
-=======
 		/*
 		 * Returning an error if upper doesn't support fileattr will
 		 * result in a regression, so revert to the old behavior.
@@ -187,7 +179,6 @@
 		}
 		pr_warn("failed to retrieve upper fileattr (%pd2, err=%i)\n",
 			new->dentry, err);
->>>>>>> 754e0b0e
 		return err;
 	}
 
