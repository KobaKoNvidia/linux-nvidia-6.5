# SPDX-License-Identifier: GPL-2.0
#
# Makefile for Kernel-based Virtual Machine module
#

ccflags-y += -I $(srctree)/$(src)

include $(srctree)/virt/kvm/Makefile.kvm

obj-$(CONFIG_KVM) += kvm.o
obj-$(CONFIG_KVM) += hyp/

kvm-y += arm.o mmu.o mmio.o psci.o hypercalls.o pvtime.o \
	 inject_fault.o va_layout.o handle_exit.o \
	 guest.o debug.o reset.o sys_regs.o \
<<<<<<< HEAD
	 vgic-sys-reg-v3.o fpsimd.o pmu.o pkvm.o \
=======
	 vgic-sys-reg-v3.o fpsimd.o pkvm.o \
>>>>>>> 88084a3d
	 arch_timer.o trng.o vmid.o \
	 vgic/vgic.o vgic/vgic-init.o \
	 vgic/vgic-irqfd.o vgic/vgic-v2.o \
	 vgic/vgic-v3.o vgic/vgic-v4.o \
	 vgic/vgic-mmio.o vgic/vgic-mmio-v2.o \
	 vgic/vgic-mmio-v3.o vgic/vgic-kvm-device.o \
	 vgic/vgic-its.o vgic/vgic-debug.o

kvm-$(CONFIG_HW_PERF_EVENTS)  += pmu-emul.o pmu.o

always-y := hyp_constants.h hyp-constants.s

define rule_gen_hyp_constants
	$(call filechk,offsets,__HYP_CONSTANTS_H__)
endef

CFLAGS_hyp-constants.o = -I $(srctree)/$(src)/hyp/include
$(obj)/hyp-constants.s: $(src)/hyp/hyp-constants.c FORCE
	$(call if_changed_dep,cc_s_c)

$(obj)/hyp_constants.h: $(obj)/hyp-constants.s FORCE
	$(call if_changed_rule,gen_hyp_constants)

obj-kvm := $(addprefix $(obj)/, $(kvm-y))
$(obj-kvm): $(obj)/hyp_constants.h<|MERGE_RESOLUTION|>--- conflicted
+++ resolved
@@ -13,11 +13,7 @@
 kvm-y += arm.o mmu.o mmio.o psci.o hypercalls.o pvtime.o \
 	 inject_fault.o va_layout.o handle_exit.o \
 	 guest.o debug.o reset.o sys_regs.o \
-<<<<<<< HEAD
-	 vgic-sys-reg-v3.o fpsimd.o pmu.o pkvm.o \
-=======
 	 vgic-sys-reg-v3.o fpsimd.o pkvm.o \
->>>>>>> 88084a3d
 	 arch_timer.o trng.o vmid.o \
 	 vgic/vgic.o vgic/vgic-init.o \
 	 vgic/vgic-irqfd.o vgic/vgic-v2.o \
